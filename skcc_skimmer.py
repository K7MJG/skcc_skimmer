#!/usr/bin/python3
'''

     The MIT License (MIT)

     Copyright (c) 2015-2025 Mark J Glenn

     Permission is hereby granted, free of charge, to any person obtaining a copy
     of this software and associated documentation files (the "Software"), to deal
     in the Software without restriction, including without limitation the rights
     to use, copy, modify, merge, publish, distribute, sublicense, and/or sell
     copies of the Software, and to permit persons to whom the Software is
     furnished to do so, subject to the following conditions:

     The above copyright notice and this permission notice shall be included in all
     copies or substantial portions of the Software.

     THE SOFTWARE IS PROVIDED "AS IS", WITHOUT WARRANTY OF ANY KIND, EXPRESS OR
     IMPLIED, INCLUDING BUT NOT LIMITED TO THE WARRANTIES OF MERCHANTABILITY,
     FITNESS FOR A PARTICULAR PURPOSE AND NONINFRINGEMENT. IN NO EVENT SHALL THE
     AUTHORS OR COPYRIGHT HOLDERS BE LIABLE FOR ANY CLAIM, DAMAGES OR OTHER
     LIABILITY, WHETHER IN AN ACTION OF CONTRACT, TORT OR OTHERWISE, ARISING FROM,
     OUT OF OR IN CONNECTION WITH THE SOFTWARE OR THE USE OR OTHER DEALINGS IN THE
     SOFTWARE.

     Mark Glenn
     mglenn@cox.net

'''
#
# skcc_skimmer.py
#
# A program that uses the Reverse Beacon Network (RBN)
# to locate unique, unworked SKCC members for the purpose of
# attaining SKCC award levels.
#

#
# Contact: mark@k7mjg.com
#
# Code and bug fix contributions by Jim - NM1W, Mark - NX1K, and Marty - N9SE.
#
# WAS-T and WAS-C changes contributed by Nick, KC0MYW.



from datetime import timedelta, datetime
from typing import Any, NoReturn, Literal, get_args, AsyncGenerator, ClassVar, Final, Coroutine, TypedDict, Self, Iterator
from math import radians, sin, cos, atan2, sqrt
from dataclasses import dataclass, field

import asyncio
import aiohttp
from aiohttp import ClientTimeout
import aiofiles
import aiofiles.os
import argparse
import signal
import socket
import time
import sys
import os
import re
import string
import textwrap
import calendar
import json
import platform

RBN_SERVER = 'telnet.reversebeacon.net'
RBN_PORT   = 7000

# URL constants
SKED_STATUS_URL = 'http://sked.skccgroup.com/get-status.php'
RBN_STATUS_URL = 'https://reversebeacon.net/cont_includes/status.php?t=skt'
SKCC_DATA_URL = 'https://skccgroup.com/skimmer-data.txt'
SKCC_BASE_URL = 'https://www.skccgroup.com/'

# Global state for progress dot display
_progress_dot_count: int = 0

US_STATES: Final[list[str]] = [
    'AK', 'AL', 'AR', 'AZ', 'CA', 'CO', 'CT', 'DE', 'FL', 'GA',
    'HI', 'IA', 'ID', 'IL', 'IN', 'KS', 'KY', 'LA', 'MA', 'MD',
    'ME', 'MI', 'MN', 'MO', 'MS', 'MT', 'NC', 'ND', 'NE', 'NH',
    'NJ', 'NM', 'NV', 'NY', 'OH', 'OK', 'OR', 'PA', 'RI', 'SC',
    'SD', 'TN', 'TX', 'UT', 'VA', 'VT', 'WA', 'WI', 'WV', 'WY',
]

# Award level requirements
Levels: Final[dict[str, int]] = {
    'C'  :    100,
    'T'  :     50,
    'S'  :    200,
    'P'  : 250000,
}

# Award dates - when each award started
class AwardDates:
    PREFIX_START: Final[str] = '20130101000000'
    TRIBUNE_START: Final[str] = '20070301000000'
    SENATOR_START: Final[str] = '20130801000000'
    WAS_C_START: Final[str] = '20110612000000'
    WAS_TS_START: Final[str] = '20160201000000'

# Prefix award thresholds
class PrefixThresholds:
    INCREMENT: Final[int] = 500_000
    MILESTONE_10M: Final[int] = 10_000_000

class cUtil:
    @staticmethod
    def split(text: str, /) -> list[str]:
        return re.split(r'[,\s]+', text.strip())

    @staticmethod
    def effective(date: str) -> str:
        return date if time.strftime('%Y%m%d000000', time.gmtime()) >= date else ''

    @staticmethod
    def miles_to_km(Miles: int) -> int:
        return round(Miles * 1.609344)

    @staticmethod
    def stripped(text: str) -> str:
        return ''.join(c for c in text if 31 < ord(c) < 127)

    @staticmethod
    def beep() -> None:
        print('\a', end='', flush=True)

    @staticmethod
    def format_distance(Miles: int) -> str:
        if cConfig.DISTANCE_UNITS == "mi":
            return f'{Miles}mi'

        return f'{cUtil.miles_to_km(Miles)}km'

    @staticmethod
    async def log_async(Line: str) -> None:
        if cConfig.LOG_FILE.ENABLED and cConfig.LOG_FILE.FILE_NAME is not None:
            async with aiofiles.open(cConfig.LOG_FILE.FILE_NAME, mode='a', encoding='utf-8') as File:  # type: ignore
                await File.write(Line + '\n')

    @staticmethod
    async def log_error_async(Line: str) -> None:
        if cConfig.LOG_BAD_SPOTS:
            async with aiofiles.open('Bad_RBN_Spots.log', mode='a', encoding='utf-8') as File:  # type: ignore
                await File.write(Line + '\n')

    @staticmethod
    def abbreviate_class(Class: str, X_Factor: int) -> str:
        if X_Factor > 1:
            return f'{Class}x{X_Factor}'

        return Class

    @staticmethod
    async def file_check_async(Filename: str) -> None | NoReturn:
        if await aiofiles.os.path.exists(Filename):
            return

        print('')
        print(f"File '{Filename}' does not exist.")
        print('')
        sys.exit()

    @staticmethod
    def is_in_bands(FrequencyKHz: float) -> bool:
        bands: dict[int, tuple[float, float]] = {
            160: (1800.0, 2000.0),
            80:  (3500.0, 4000.0),
            60:  (5330.5 - 1.5, 5403.5 + 1.5),  # Small buffer for band edges
            40:  (7000.0, 7300.0),
            30:  (10100.0, 10150.0),
            20:  (14000.0, 14350.0),
            17:  (18068.0, 18168.0),
            15:  (21000.0, 21450.0),
            12:  (24890.0, 24990.0),
            10:  (28000.0, 29700.0),
            6:   (50000.0, 50100.0),
        }

        return any(
            band in cConfig.BANDS and lowKHz <= FrequencyKHz <= highKHz
            for band, (lowKHz, highKHz) in bands.items()
        )

    @staticmethod
    def handle_shutdown(_signum: int, _frame: object | None = None) -> None:
        """Exits immediately when Ctrl+C is detected."""
        # Force immediate exit without any cleanup
        os._exit(0)

    @staticmethod
    async def watch_for_ctrl_c_async() -> NoReturn:
        """Runs in the event loop to detect Ctrl+C on Windows."""
        try:
            # Just wait indefinitely until KeyboardInterrupt
            while True:
                await asyncio.sleep(0.1)
        except KeyboardInterrupt:
            os._exit(0)

    @staticmethod
    def calculate_next_award_name(Class: str, current_x_factor: int) -> str:
        next_x_factor = current_x_factor + 1

        # Handle special cases for X_Factor progression
        if current_x_factor == 10:
            next_x_factor = 15
        elif current_x_factor > 10 and current_x_factor % 5 == 0:
            next_x_factor = current_x_factor + 5

        return cUtil.abbreviate_class(Class, next_x_factor)

class cConfig:
    @dataclass
    class cProgressDots:
        ENABLED:         bool = True
        DISPLAY_SECONDS: int  = 10
        DOTS_PER_LINE:   int  = 30
    @classmethod
    def init_progress_dots(cls) -> None:
        progress_config = cls.configFile.get("PROGRESS_DOTS", {})
        cls.PROGRESS_DOTS = cConfig.cProgressDots(
            ENABLED         = bool(progress_config.get("ENABLED", cConfig.cProgressDots.ENABLED)),
            DISPLAY_SECONDS = progress_config.get("DISPLAY_SECONDS", cConfig.cProgressDots.DISPLAY_SECONDS),
            DOTS_PER_LINE   =  progress_config.get("DOTS_PER_LINE", cConfig.cProgressDots.DOTS_PER_LINE),
        )

    @dataclass
    class cLogFile:
        ENABLED:           bool = False
        FILE_NAME:         str | None = None
        DELETE_ON_STARTUP: bool = False
    @classmethod
    def init_logfile(cls) -> None:
        log_file_config = cls.configFile.get("LOG_FILE", {})
        cls.LOG_FILE = cConfig.cLogFile(
            ENABLED           = bool(log_file_config.get("ENABLED", cConfig.cLogFile.ENABLED)),
            FILE_NAME         = log_file_config.get("FILE_NAME", cConfig.cLogFile.FILE_NAME),
            DELETE_ON_STARTUP = bool(log_file_config.get("DELETE_ON_STARTUP", cConfig.cLogFile.DELETE_ON_STARTUP))
        )

    @dataclass
    class cHighWpm:
        tAction = Literal['suppress', 'warn', 'always-display']
        ACTION: tAction = 'always-display'
        THRESHOLD: int = 15
    @classmethod
    def init_high_wpm(cls) -> None:
        high_wpm_config = cls.configFile.get("HIGH_WPM", {})
        action: cConfig.cHighWpm.tAction = high_wpm_config.get("ACTION", cConfig.cHighWpm.ACTION)
        if action not in get_args(cConfig.cHighWpm.tAction):
            print(f"Invalid ACTION: {action}. Must be one of {get_args(cConfig.cHighWpm.tAction)}.")
            action = cConfig.cHighWpm.ACTION

        cls.HIGH_WPM = cConfig.cHighWpm(
            ACTION    = action,
            THRESHOLD = int(high_wpm_config.get("THRESHOLD", cConfig.cHighWpm.THRESHOLD))
        )

    @dataclass
    class cOffFrequency:
        ACTION:    Literal['suppress', 'warn'] = 'suppress'
        TOLERANCE: int = 0
    @classmethod
    def init_off_frequency(cls) -> None:
        off_frequency_config = cls.configFile.get("OFF_FREQUENCY", {})
        cls.OFF_FREQUENCY = cConfig.cOffFrequency(
            ACTION    =     off_frequency_config.get("ACTION",    cConfig.cOffFrequency.ACTION),
            TOLERANCE = int(off_frequency_config.get("TOLERANCE", cConfig.cOffFrequency.TOLERANCE))
        )

    @dataclass
    class cSked:
        ENABLED:       bool = True
        CHECK_SECONDS: int  = 60
    @classmethod
    def init_sked(cls) -> None:
        sked_config = cls.configFile.get("SKED", {})
        cls.SKED = cConfig.cSked(
            ENABLED       = sked_config.get("ENABLED",       cConfig.cSked.ENABLED),
            CHECK_SECONDS = sked_config.get("CHECK_SECONDS", cConfig.cSked.CHECK_SECONDS),
        )

    @dataclass
    class cNotification:
        DEFAULT_CONDITION = ['goals', 'targets', 'friends']  # Class-level default
        ENABLED: bool = True
        CONDITION: list[str] = field(default_factory=lambda: cConfig.cNotification.DEFAULT_CONDITION)
        RENOTIFICATION_DELAY_SECONDS: int = 30
    @classmethod
    def init_notifications(cls) -> None:
        notification_config = cls.configFile.get("NOTIFICATION", {})
        conditions = cUtil.split(notification_config.get("CONDITION", cConfig.cNotification.DEFAULT_CONDITION))  # Use DEFAULT_CONDITION
        invalid_conditions = [c for c in conditions if c not in ['goals', 'targets', 'friends']]
        if invalid_conditions:
            print(f"Invalid NOTIFICATION CONDITION(s): {invalid_conditions}. Must be 'goals', 'targets', or 'friends'.")
            sys.exit()
        cls.NOTIFICATION = cConfig.cNotification(
            ENABLED                      = bool(notification_config.get("ENABLED", cConfig.cNotification.ENABLED)),
            CONDITION                    = conditions,
            RENOTIFICATION_DELAY_SECONDS = int(notification_config.get("RENOTIFICATION_DELAY_SECONDS", cConfig.cNotification.RENOTIFICATION_DELAY_SECONDS))
        )

    MY_CALLSIGN:              str
    ADI_FILE:                 str
    MY_GRIDSQUARE:            str
    GOALS:                    list[str]
    TARGETS:                  list[str]
    BANDS:                    list[int]
    FRIENDS:                  set[str]
    EXCLUSIONS:               set[str]
    DISTANCE_UNITS:           str
    SPOT_PERSISTENCE_MINUTES: int
    VERBOSE:                  bool
    LOG_BAD_SPOTS:            bool
    SPOTTER_RADIUS:           int
    SPOTTERS_NEARBY:          set[str]
    K3Y_YEAR:                 int
    HTTP_TIMEOUT:             int

    configFile:               dict[str, Any]

    @classmethod
    async def init(cls, ArgV: list[str]) -> None:
        async def read_skcc_skimmer_cfg_async() -> dict[str, Any]:
            config_vars: dict[str, Any] = {}

            ConfigFileAbsolute = os.path.abspath('skcc_skimmer.cfg')
            cDisplay.print(f"Reading skcc_skimmer.cfg from '{ConfigFileAbsolute}'...")

            try:
                async with aiofiles.open(ConfigFileAbsolute, mode='r', encoding='utf-8') as configFile:  # type: ignore
                    ConfigFileString = await configFile.read()
                    exec(ConfigFileString, {}, config_vars)

            except FileNotFoundError:
                print("Error: skcc_skimmer.cfg file not found")
                sys.exit(1)
            except Exception as e:
                print(f"Error reading configuration file: {e}")
                sys.exit(1)

            return config_vars

        cls.configFile = await read_skcc_skimmer_cfg_async()

        cls.MY_CALLSIGN = cls.configFile.get('MY_CALLSIGN', '')
        cls.ADI_FILE = cls.configFile.get('ADI_FILE', '')
        cls.MY_GRIDSQUARE = cls.configFile.get('MY_GRIDSQUARE', '')
        cls.GOALS = []
        cls.TARGETS = []
        cls.BANDS = []
        cls.FRIENDS = set()
        cls.EXCLUSIONS = set()
        cls.SPOTTERS_NEARBY = set()

        if 'SPOTTERS_NEARBY' in cls.configFile:
            cls.SPOTTERS_NEARBY = {spotter for spotter in cUtil.split(cls.configFile['SPOTTERS_NEARBY'])}

        if 'SPOTTER_RADIUS' in cls.configFile:
            try:
                cls.SPOTTER_RADIUS = int(cls.configFile['SPOTTER_RADIUS'])
            except (ValueError, TypeError) as e:
                print(f"Error: SPOTTER_RADIUS must be a valid integer, got '{cls.configFile['SPOTTER_RADIUS']}': {e}")
                sys.exit(1)

        if 'GOALS' in cls.configFile:
            cls.GOALS = cls.parse_goals(cls.configFile['GOALS'], 'C CXN T TXN S SXN WAS WAS-C WAS-T WAS-S P BRAG K3Y QRP DX', 'goal')

        if 'TARGETS' in cls.configFile:
            cls.TARGETS = cls.parse_goals(cls.configFile['TARGETS'], 'C CXN T TXN S SXN', 'target')

        if 'BANDS' in cls.configFile:
            cls.BANDS = [int(Band)  for Band in cUtil.split(cls.configFile['BANDS'])]

        if 'FRIENDS' in cls.configFile:
            cls.FRIENDS = {friend for friend in cUtil.split(cls.configFile['FRIENDS'])}

        if 'EXCLUSIONS' in cls.configFile:
            cls.EXCLUSIONS = {friend for friend in cUtil.split(cls.configFile['EXCLUSIONS'])}

        cls.init_logfile()
        cls.init_progress_dots()
        cls.init_sked()
        cls.init_notifications()
        cls.init_off_frequency()
        cls.init_high_wpm()

        cls.VERBOSE = bool(cls.configFile.get('VERBOSE', False))
        cls.LOG_BAD_SPOTS = bool(cls.configFile.get('LOG_BAD_SPOTS', False))

        cls.DISTANCE_UNITS = cls.configFile.get('DISTANCE_UNITS', 'mi')
        if cls.DISTANCE_UNITS not in ('mi', 'km'):
            cls.DISTANCE_UNITS = 'mi'

        if 'K3Y_YEAR' in cls.configFile:
            cls.K3Y_YEAR = cls.configFile['K3Y_YEAR']
        else:
            cls.K3Y_YEAR = datetime.now().year

        # Set HTTP timeout with default
        cls.HTTP_TIMEOUT = cls.configFile.get('HTTP_TIMEOUT', 30)

        cls._ParseArgs(ArgV)
        cls._ValidateConfig()
        return

    @classmethod
    def _ParseArgs(cls, ArgV: list[str]) -> None:
        parser = argparse.ArgumentParser(description="SKCC Skimmer Configuration")

        parser.add_argument("-a", "--adi", type=str, help="ADI file")
        parser.add_argument("-b", "--bands", type=str, help="Comma-separated bands")
        parser.add_argument("-B", "--brag-months", type=int, help="Number of months back for bragging")
        parser.add_argument("-c", "--callsign", type=str, help="Your callsign")
        parser.add_argument("-d", "--distance-units", type=str, choices=["mi", "km"], help="Distance units (mi/km)")
        parser.add_argument("-g", "--goals", type=str, help="Goals")
        parser.add_argument("-i", "--interactive", action="store_true", help="Enable interactive mode")
        parser.add_argument("-l", "--logfile", type=str, help="Logfile name")
        parser.add_argument("-m", "--maidenhead", type=str, help="Grid square")
        parser.add_argument("-n", "--notification", type=str, choices=["on", "off"], help="Enable notifications (on/off)")
        parser.add_argument("-r", "--radius", type=int, help="Distance radius in miles")
        parser.add_argument("-s", "--sked", type=str, choices=["on", "off"], help="Enable scheduled mode (on/off)")
        parser.add_argument("-t", "--targets", type=str, help="Targets")
        parser.add_argument("-v", "--verbose", action="store_true", help="Enable verbose mode")

        args = parser.parse_args(ArgV)

        cls.INTERACTIVE = args.interactive
        cls.VERBOSE = args.verbose

        if args.adi:
            cls.ADI_FILE = args.adi
        if args.bands:
            cls.BANDS = [int(band) for band in cUtil.split(args.bands)]
        if args.brag_months:
            cls.BRAG_MONTHS = args.brag_months
        if args.callsign:
            cls.MY_CALLSIGN = args.callsign.upper()
        if args.distance_units:
            cls.DISTANCE_UNITS = args.distance_units
        if args.goals:
            cls.GOALS = cls.parse_goals(args.goals, "C CXN T TXN S SXN WAS WAS-C WAS-T WAS-S P BRAG K3Y QRP DX", "goal")
        if args.logfile:
            cls.LOG_FILE.ENABLED = True
            cls.LOG_FILE.DELETE_ON_STARTUP = True
            cls.LOG_FILE.FILE_NAME = args.logfile
        if args.maidenhead:
            cls.MY_GRIDSQUARE = args.maidenhead
        if args.notification:
            cls.NOTIFICATION.ENABLED = args.notification == "on"
        if args.radius:
            cls.SPOTTER_RADIUS = args.radius
        if args.sked:
            cls.SKED.ENABLED = args.sked == "on"
        if args.targets:
            cls.TARGETS = cls.parse_goals(args.targets, "C CXN T TXN S SXN", "target")

    @classmethod
    def _ValidateConfig(cls) -> None:
        #
        # MY_CALLSIGN can be defined in skcc_skimmer.cfg.  It is not required
        # that it be supplied on the command line.
        #
        if not cls.MY_CALLSIGN:
            print("You must specify your callsign, either on the command line or in 'skcc_skimmer.cfg'.")
            print('')
            cls.usage()

        if not cls.ADI_FILE:
            print("You must supply an ADI file, either on the command line or in 'skcc_skimmer.cfg'.")
            print('')
            cls.usage()

        if not cls.GOALS and not cls.TARGETS:
            print('You must specify at least one goal or target.')
            sys.exit()

        if not cls.MY_GRIDSQUARE:
            print("'MY_GRIDSQUARE' in skcc_skimmer.cfg must be a 4 or 6 character maidenhead grid value.")
            sys.exit()

        if 'SPOTTER_RADIUS' not in cls.configFile:
            print("'SPOTTER_RADIUS' must be defined in skcc_skimmer.cfg.")
            sys.exit()

        if 'QUALIFIERS' in cls.configFile:
            print("'QUALIFIERS' is no longer supported and can be removed from 'skcc_skimmer.cfg'.")
            sys.exit()

        if 'NEARBY' in cls.configFile:
            print("'NEARBY' has been replaced with 'SPOTTERS_NEARBY'.")
            sys.exit()

        if 'SPOTTER_PREFIXES' in cls.configFile:
            print("'SPOTTER_PREFIXES' has been deprecated.")
            sys.exit()

        if 'SPOTTERS_NEARBY' in cls.configFile:
            print("'SPOTTERS_NEARBY' has been deprecated.")
            sys.exit()

        if 'SKCC_FREQUENCIES' in cls.configFile:
            print("'SKCC_FREQUENCIES' is now caluclated internally.  Remove it from 'skcc_skimmer.cfg'.")
            sys.exit()

        if 'HITS_FILE' in cls.configFile:
            print("'HITS_FILE' is no longer supported.")
            sys.exit()

        if 'HitCriteria' in cls.configFile:
            print("'HitCriteria' is no longer supported.")
            sys.exit()

        if 'StatusCriteria' in cls.configFile:
            print("'StatusCriteria' is no longer supported.")
            sys.exit()

        if 'SkedCriteria' in cls.configFile:
            print("'SkedCriteria' is no longer supported.")
            sys.exit()

        if 'SkedStatusCriteria' in cls.configFile:
            print("'SkedStatusCriteria' is no longer supported.")
            sys.exit()

        if 'SERVER' in cls.configFile:
            print('SERVER is no longer supported.')
            sys.exit()

        if 'SPOT_PERSISTENCE_MINUTES' not in cls.configFile:
            cls.SPOT_PERSISTENCE_MINUTES = 15

        if 'GOAL' in cls.configFile:
            print("'GOAL' has been replaced with 'GOALS' and has a different syntax and meaning.")
            sys.exit()

        if 'GOALS' not in cls.configFile:
            print("GOALS must be defined in 'skcc_skimmer.cfg'.")
            sys.exit()

        if 'TARGETS' not in cls.configFile:
            print("TARGETS must be defined in 'skcc_skimmer.cfg'.")
            sys.exit()

        if 'HIGH_WPM' not in cls.configFile:
            print("HIGH_WPM must be defined in 'skcc_skimmer.cfg'.")
            sys.exit()

        if cls.HIGH_WPM.ACTION not in ('suppress', 'warn', 'always-display'):
            print("HIGH_WPM['ACTION'] must be one of ('suppress', 'warn', 'always-display')")
            sys.exit()

        if 'OFF_FREQUENCY' not in cls.configFile:
            print("OFF_FREQUENCY must be defined in 'skcc_skimmer.cfg'.")
            sys.exit()

        if cls.OFF_FREQUENCY.ACTION not in ('suppress', 'warn'):
            print("OFF_FREQUENCY['ACTION'] must be one of ('suppress', 'warn')")
            sys.exit()

        if 'NOTIFICATION' not in cls.configFile:
            print("'NOTIFICATION' must be defined in skcc_skimmer.cfg.")
            sys.exit()

    @staticmethod
    def usage() -> NoReturn:
        print('Usage:')
        print('')
        print('   skcc_skimmer.py')
        print('                   [--adi <adi-file>]')
        print('                   [--bands <comma-separated-bands>]')
        print('                   [--brag-months <number-of-months-back>]')
        print('                   [--callsign <your-callsign>]')
        print('                   [--goals <goals>]')
        print('                   [--help]')
        print('                   [--interactive]')
        print('                   [--logfile <logfile-name>]')
        print('                   [--maidenhead <grid-square>]')
        print('                   [--notification <on|off>]')
        print('                   [--radius <distance-in-miles>]')
        print('                   [--targets <targets>]')
        print('                   [--verbose]')
        print(' or...')
        print('')
        print('   skcc_skimmer.py')
        print('                   [-a <adi-file>]')
        print('                   [-b <comma-separated-bands>]')
        print('                   [-c <your-callsign>]')
        print('                   [-g <goals>]')
        print('                   [-h]')
        print('                   [-i]')
        print('                   [-l <logfile-name>]')
        print('                   [-m <grid-square>]')
        print('                   [-n <on|off>]')
        print('                   [-r <distance-in-miles>]')
        print('                   [-t <targets>]')
        print('                   [-v]')
        print('')
        sys.exit()

    @staticmethod
    def parse_goals(String: str, ALL_str: str, Type: str) -> list[str]:
        ALL: list[str] = ALL_str.split()
        parsed: list[str] = cUtil.split(String.upper())

        # Using pattern matching simplifies the logic
        match parsed:
            case ['ALL']: return ALL
            case ['NONE']: return []
            case items:
                # Handle deprecation warnings and convert CXN/TXN/SXN to C/T/S
                deprecated_mappings = {'CXN': 'C', 'TXN': 'T', 'SXN': 'S'}
                for deprecated, replacement in deprecated_mappings.items():
                    if deprecated in items:
                        print(f"WARNING: '{deprecated}' is deprecated. Use '{replacement}' instead.")
                        print(f"         The system will automatically handle both initial awards and multipliers.")
                        items.remove(deprecated)
                        if replacement not in items:
                            items.append(replacement)

                # Handle negation syntax (e.g., ALL,-BRAG)
                # Negation only applies when ALL is specified
                result: list[str] = []
                negated: list[str] = []
                has_all: bool = False

                for item in items:
                    if item.startswith('-'):
                        # Remove the '-' prefix and add to negated list
                        negated_item: str = item[1:]
                        if negated_item in ALL:
                            negated.append(negated_item)
                        else:
                            print(f"Unrecognized {Type} '{item}' (negated item '{negated_item}' not found).")
                            sys.exit()
                    else:
                        # Regular item
                        if item == 'ALL':
                            has_all = True
                            result.extend(ALL)
                        elif item in ALL:
                            result.append(item)
                        else:
                            print(f"Unrecognized {Type} '{item}'.")
                            sys.exit()

                # Check if negation was used without ALL
                if negated and not has_all:
                    print(f"Negation syntax (e.g., '-BRAG') can only be used with 'ALL'. Example: 'ALL,-BRAG'")
                    sys.exit()

                # Remove duplicates and apply negations
                result = list(set(result))  # Remove duplicates
                for negated_item in negated:
                    if negated_item in result:
                        result.remove(negated_item)

                return result

class cFastDateTime:
    FastDateTime: str

    MONTH_NAMES: Final = 'January February March April May June July August September October November December'.split()

    def __init__(self, Object: datetime | time.struct_time | tuple[int, int, int] | tuple[int, int, int, int, int, int] | str | None) -> None:
        if isinstance(Object, datetime):
            self.FastDateTime = Object.strftime('%Y%m%d%H%M%S')

        elif isinstance(Object, time.struct_time):
            self.FastDateTime = time.strftime('%Y%m%d%H%M%S', Object)

        elif isinstance(Object, tuple):
            if len(Object) == 3:
                Year, Month, Day = Object
                self.FastDateTime = f'{Year:0>4}{Month:0>2}{Day:0>2}000000'
            elif len(Object) == 6:
                Year, Month, Day, Hour, Minute, Second = Object
                self.FastDateTime = f"{Year:04}{Month:02}{Day:02}{Hour:02}{Minute:02}{Second:02}"

        elif isinstance(Object, str):
            self.FastDateTime = Object

        else:
            self.FastDateTime = ''

    def split_date_time(self) -> list[int]:
        return list(map(int, [self.FastDateTime[:4],   self.FastDateTime[4:6],   self.FastDateTime[6:8],
                              self.FastDateTime[8:10], self.FastDateTime[10:12], self.FastDateTime[12:14]]))

    def start_of_month(self) -> Self:
        Year, Month, _Day, _Hour, _Minute, _Second = self.split_date_time()
        return type(self)(f'{Year:0>4}{Month:0>2}{1:0>2}000000')

    def end_of_month(self) -> Self:
        Year, Month, _Day, _Hour, _Minute, _Second = self.split_date_time()
        _, DaysInMonth = calendar.monthrange(Year, Month)
        return type(self)(f'{Year:0>4}{Month:0>2}{DaysInMonth:0>2}235959')

    def year(self) -> int:
        return int(self.FastDateTime[0:4])

    def month(self) -> int:
        return int(self.FastDateTime[4:6])

    def to_datetime(self) -> datetime:
        return datetime.strptime(self.FastDateTime, '%Y%m%d%H%M%S')

    def first_weekday_from_date(self, TargetWeekday: str) -> 'cFastDateTime':
        TargetWeekdayNumber = time.strptime(TargetWeekday, '%a').tm_wday
        DateTime = self.to_datetime()

        while DateTime.weekday() != TargetWeekdayNumber:
            DateTime += timedelta(days=1)

        return cFastDateTime(DateTime)

    def first_weekday_after_date(self, TargetWeekday: str) -> 'cFastDateTime':
        TargetWeekdayNumber = time.strptime(TargetWeekday, '%a').tm_wday
        DateTime = self.to_datetime()

        while True:
            DateTime += timedelta(days=1)

            if DateTime.weekday() == TargetWeekdayNumber:
                return cFastDateTime(DateTime)

    def __repr__(self) -> str:
        return self.FastDateTime

    def __lt__(self, Right: 'cFastDateTime') -> bool:
        return self.FastDateTime < Right.FastDateTime

    def __le__(self, Right: 'cFastDateTime') -> bool:
        return self.FastDateTime <= Right.FastDateTime

    def __gt__(self, Right: 'cFastDateTime') -> bool:
        return self.FastDateTime > Right.FastDateTime

    def __add__(self, Delta: timedelta) -> 'cFastDateTime':
        return cFastDateTime(self.to_datetime() + Delta)

    @staticmethod
    def now_gmt() -> 'cFastDateTime':
        return cFastDateTime(time.gmtime())

class cDisplay:
    @staticmethod
    def print(text: str) -> None:
        global _progress_dot_count
        if _progress_dot_count > 0:
            print()

        print(text)
        _progress_dot_count = 0

class cSked:
    _RegEx:          ClassVar[re.Pattern[str]] = re.compile('<span class="callsign">(.*?)<span>(?:.*?<span class="userstatus">(.*?)</span>)?')
    _Freq_RegEx:     ClassVar[re.Pattern[str]] = re.compile(r"\b(\d{1,2}\.\d{3}\.\d{1,3})|(\d{1,2}\.\d{3})|(\d{4,5}\.\d{1,3})|(\d{4,5})\b\s*$")
    _SkedSite:       ClassVar[str | None] = None

    _PreviousLogins: ClassVar[dict[str, list[str]]] = {}
    _FirstPass:      ClassVar[bool] = True

    @classmethod
    async def handle_logins_async(cls, SkedLogins: list[tuple[str, str]], Heading: str) -> dict[str, list[str]]:
        SkedHit: dict[str, list[str]] = {}

        # Create tasks for processing all logins in parallel
        processing_tasks: list[Coroutine[Any, Any, None]]  = []

        for orig_call, status in SkedLogins:
            if orig_call == cConfig.MY_CALLSIGN:
                continue

            call_sign = cSKCC.extract_callsign(orig_call)
            if not call_sign or call_sign in cConfig.EXCLUSIONS:
                continue

            processing_tasks.append(cls._process_login_async(call_sign, status, SkedHit))

        # Wait for all processing to complete
        await asyncio.gather(*processing_tasks)

        if SkedHit:
            GMT = time.gmtime()
            ZuluTime = time.strftime('%H%MZ', GMT)
            ZuluDate = time.strftime('%Y-%m-%d', GMT)

            if cls._FirstPass:
                NewLogins = []
            else:
                NewLogins = list(set(SkedHit) - set(cls._PreviousLogins))

            cDisplay.print('=========== ' + Heading + ' Sked Page ' + '=' * (16-len(Heading)))

            for CallSign in sorted(SkedHit):
                GoalList = list(hit for hit in SkedHit[CallSign] if hit.startswith("YOU need them for"))
                TargetList = list(hit for hit in SkedHit[CallSign] if hit.startswith("THEY need you for"))
                IsFriend = "friend" in SkedHit[CallSign]

                if CallSign in NewLogins:
                    if cConfig.NOTIFICATION.ENABLED:
                        if (IsFriend and 'friends' in cConfig.NOTIFICATION.CONDITION) or \
                        (GoalList and 'goals' in cConfig.NOTIFICATION.CONDITION) or \
                        (TargetList and 'targets' in cConfig.NOTIFICATION.CONDITION):
                            cUtil.beep()

                    NewIndicator = '+'
                else:
                    NewIndicator = ' '

                Out = f'{ZuluTime}{NewIndicator}{CallSign:<6} {"; ".join(SkedHit[CallSign])}'
                cDisplay.print(Out)
                await cUtil.log_async(f'{ZuluDate} {Out}')

            # Only add the separator here, not at the end
            cDisplay.print('=======================================')

            cls._PreviousLogins = SkedHit
            cls._FirstPass = False

        return SkedHit

    @classmethod
    async def _process_login_async(cls, CallSign: str, Status: str, SkedHit: dict[str, list[str]]) -> None:
        """Process a single sked login asynchronously and add to SkedHit if relevant."""
        Report: list[str] = [cSKCC.build_member_info(CallSign)]

        if CallSign in cSPOTS.last_spotted:
            FrequencyKHz, StartTime = cSPOTS.last_spotted[CallSign]

            Now = time.time()
            DeltaSeconds = max(int(Now - StartTime), 1)

            if DeltaSeconds > cConfig.SPOT_PERSISTENCE_MINUTES * 60:
                del cSPOTS.last_spotted[CallSign]
            elif DeltaSeconds > 60:
                DeltaMinutes = DeltaSeconds // 60
                Units = 'minutes' if DeltaMinutes > 1 else 'minute'
                Report.append(f'Last spotted {DeltaMinutes} {Units} ago on {FrequencyKHz}')
            else:
                Units = 'seconds' if DeltaSeconds > 1 else 'second'
                Report.append(f'Last spotted {DeltaSeconds} {Units} ago on {FrequencyKHz}')

        GoalList: list[str] = []

        if 'K3Y' in cConfig.GOALS and Status:
            # K3Y processing logic here...
            K3Y_RegEx = r'\b(K3Y)/([0-9]|KP4|KH6|KL7)\b'
            SKM_RegEx = r'\b(SKM)[\/-](AF|AS|EU|NA|OC|SA)\b'
            # Use hoisted regex pattern
            Freq_RegEx = cls._Freq_RegEx

            Matches = re.search(K3Y_RegEx, Status, re.IGNORECASE)
            if Matches:
                Type, Station = Matches.group(1), Matches.group(2).upper()
            else:
                Matches = re.search(SKM_RegEx, Status, re.IGNORECASE)
                if Matches:
                    Type, Station = Matches.group(1), Matches.group(2).upper()
                else:
                    Type, Station = None, None

            if Type and Station:
                match = Freq_RegEx.search(Status)
                if match:
                    FrequencyStr = match.group(1) or match.group(2) or match.group(3) or match.group(4)
                    if FrequencyStr:
                        FrequencyKHz = float(FrequencyStr.replace('.', '', 1)) if match.group(1) else float(FrequencyStr) * (1000 if match.group(2) else 1)
                        Band = cSKCC.which_band(FrequencyKHz)
                        if Band:
                            if (not Station in cQSO.ContactsForK3Y) or (not Band in cQSO.ContactsForK3Y[Station]):
                                GoalList.append(f'{"SKM-" + Station if Type == "SKM" else "K3Y/" + Station} ({Band}m)')
                else:
                    GoalList.append(f'{"SKM-" + Station if Type == "SKM" else "K3Y/" + Station}')

        # Add regular goal hits
        GoalList.extend(cQSO.get_goal_hits(CallSign))

        if GoalList:
            Report.append(f'YOU need them for {",".join(GoalList)}')

        TargetList = cQSO.get_target_hits(CallSign)

        if TargetList:
            Report.append(f'THEY need you for {",".join(TargetList)}')

        IsFriend = CallSign in cConfig.FRIENDS

        if IsFriend:
            Report.append('friend')

        if Status:
            Report.append(f'STATUS: {cUtil.stripped(Status)}')

        if TargetList or GoalList or IsFriend:
            SkedHit[CallSign] = Report

    @classmethod
    async def display_logins_async(cls) -> None:
        """Async version of display_logins."""
        try:
<<<<<<< HEAD
            async with aiohttp.ClientSession(timeout=ClientTimeout(total=cConfig.HTTP_TIMEOUT)) as session:
                async with session.get('http://sked.skccgroup.com/get-status.php') as response:
=======
            async with aiohttp.ClientSession(timeout=ClientTimeout(total=10)) as session:
                async with session.get(SKED_STATUS_URL) as response:
>>>>>>> 56840fb5
                    if response.status != 200:
                        return

                    Content = await response.text()
                    Hits = {}

                    if Content:
                        try:
                            SkedLogins: list[tuple[str, str]] = json.loads(Content)
                            Hits = await cls.handle_logins_async(SkedLogins, 'SKCC')
                        except Exception as ex:
<<<<<<< HEAD
                            async with aiofiles.open('DEBUG.txt', mode='a', encoding='utf-8') as File:  # type: ignore
                                await File.write(Content + '\n')

=======
>>>>>>> 56840fb5
                            print(f"*** Problem parsing data sent from the SKCC Sked Page: '{Content}'.  Details: '{ex}'.")

                    cls._PreviousLogins = Hits
                    cls._FirstPass = False
        except Exception as e:
            print(f"\nProblem retrieving information from the Sked Page: {e}. Skipping...")

    @classmethod
    async def sked_page_scraper_task_async(cls) -> NoReturn:
        """Updated async task for the sked page scraper."""
        while True:
            try:
                await cls.display_logins_async()
            except Exception as e:
                print(f"Error in DisplayLogins: {e}")

            await asyncio.sleep(cConfig.SKED.CHECK_SECONDS)

class cSPOTS:
    last_spotted: ClassVar[dict[str, tuple[float, float]]] = {}
    _Notified:    ClassVar[dict[str, float]] = {}

    _Zulu_RegEx:  ClassVar[re.Pattern[str]] = re.compile(r'^([01]?[0-9]|2[0-3])[0-5][0-9]Z$')
    _dB_RegEx:    ClassVar[re.Pattern[str]] = re.compile(r'^\s{0,1}\d{1,2} dB$')

    @classmethod
    async def handle_spots_task(cls) -> None:
        generator = cRBN.feed_generator(cConfig.MY_CALLSIGN)

        async for data in generator:
            try:
                line = data.rstrip().decode("ascii", errors="replace")
                await cSPOTS.handle_spot_async(line)
            except Exception as e:
                # Don't let processing errors crash the whole task
                print(f"Error processing spot: {e}")
                continue

    @staticmethod
    async def parse_spot_async(Line: str) -> None | tuple[str, str, float, str, str, int, int]:
        # Using pattern matching to simplify the code
        if len(Line) != 75 or not Line.startswith('DX de '):
            await cUtil.log_error_async(Line)
            return None

        try:
            # Basic extraction
            Spotter, FrequencyKHzStr = Line[6:24].split('-#:')
            CallSign = Line[26:35].rstrip()
            CW = Line[41:47].rstrip()
            Beacon = Line[62:68].rstrip()

            # Initial filtering
            if CW != 'CW' or Beacon == 'BEACON':
                return None

            Zulu = Line[70:75]

            # Validation
            if not (cSPOTS._Zulu_RegEx.match(Zulu) and cSPOTS._dB_RegEx.match(Line[47:52])):
                await cUtil.log_error_async(Line)
                return None

            # Extract values
            dB = int(Line[47:49].strip())
            WPM = int(Line[53:56])
            FrequencyKHz = float(FrequencyKHzStr.lstrip())

            # Handle callsign suffix
            CallSignSuffix = ''
            if '/' in CallSign:
                CallSign, CallSignSuffix = CallSign.split('/', 1)
                CallSignSuffix = CallSignSuffix.upper()

            return Zulu, Spotter, FrequencyKHz, CallSign, CallSignSuffix, dB, WPM

        except (ValueError, IndexError):
            await cUtil.log_error_async(Line)
            return None

    @classmethod
    def handle_notification(cls, CallSign: str, GoalList: list[str], TargetList: list[str]) -> Literal['+', ' ']:
        NotificationFlag = ' '

        Now = time.time()

        # Clean expired notifications
        for Call in list(cls._Notified.keys()):
            if Now > cls._Notified[Call]:
                del cls._Notified[Call]

        if CallSign not in cls._Notified:
            if cConfig.NOTIFICATION.ENABLED:
                if (CallSign in cConfig.FRIENDS and 'friends' in cConfig.NOTIFICATION.CONDITION) or (GoalList and 'goals' in cConfig.NOTIFICATION.CONDITION) or (TargetList and 'targets' in cConfig.NOTIFICATION.CONDITION):
                    cUtil.beep()

            NotificationFlag = '+'
            cls._Notified[CallSign] = Now + cConfig.NOTIFICATION.RENOTIFICATION_DELAY_SECONDS

        return NotificationFlag

    @classmethod
    async def handle_spot_async(cls, Line: str) -> None:
        if cConfig.VERBOSE:
            print(f'   {Line}')

        if not (Spot := await cSPOTS.parse_spot_async(Line)):
            await cUtil.log_error_async(Line)  # Use the async log_error method
            return

        Zulu, Spotter, FrequencyKHz, CallSign, CallSignSuffix, dB, WPM = Spot
        Report: list[str] = []

        # Extract callsign and validate
        if not (CallSign := cSKCC.extract_callsign(CallSign)) or CallSign in cConfig.EXCLUSIONS:
            return

        # Check if frequency is in the configured bands
        if not cUtil.is_in_bands(FrequencyKHz):
            return

        # Process spotter information
        if Spotter in cConfig.SPOTTERS_NEARBY or CallSign == cConfig.MY_CALLSIGN:
            if Spotter in cSpotters.spotters:
                Miles = cSpotters.get_distance(Spotter)
                Distance = cUtil.format_distance(Miles)
                Report.append(f'by {Spotter}({Distance}, {int(dB)}dB)')
            else:
                Report.append(f'by {Spotter}({int(dB)}dB)')

        # Check if this is the user's callsign
        if CallSign == cConfig.MY_CALLSIGN:
            Report.append('(you)')

        # Check frequency
        if CallSign != 'K3Y':
            OnFrequency = cSKCC.is_on_skcc_frequency(FrequencyKHz, cConfig.OFF_FREQUENCY.TOLERANCE)
            if not OnFrequency:
                match cConfig.OFF_FREQUENCY.ACTION:
                    case 'warn':
                        Report.append('OFF SKCC FREQUENCY!')
                    case 'suppress':
                        return

        # Handle WPM
        match cConfig.HIGH_WPM.ACTION:
            case 'always-display':
                Report.append(f'{WPM} WPM')
            case 'warn' if WPM >= cConfig.HIGH_WPM.THRESHOLD:
                Report.append(f'{WPM} WPM!')
            case 'suppress' if WPM >= cConfig.HIGH_WPM.THRESHOLD:
                return
            case _:
                pass

        # Check if the callsign is in the friends list
        if CallSign in cConfig.FRIENDS:
            Report.append('friend')

        # Get goal hits
        GoalList: list[str] = []
        if 'K3Y' in cConfig.GOALS and CallSign == 'K3Y' and CallSignSuffix:
            if Band := cSKCC.which_arrl_band(FrequencyKHz):
                if (CallSignSuffix not in cQSO.ContactsForK3Y) or (Band not in cQSO.ContactsForK3Y[CallSignSuffix]):
                    GoalList = [f'K3Y/{CallSignSuffix} ({Band}m)']

        GoalList.extend(cQSO.get_goal_hits(CallSign, FrequencyKHz))
        if GoalList:
            Report.append(f'YOU need them for {",".join(GoalList)}')

        # Get target hits
        TargetList = cQSO.get_target_hits(CallSign)
        if TargetList:
            Report.append(f'THEY need you for {",".join(TargetList)}')

        # Record and report spot if relevant
        if GoalList or TargetList or CallSign == cConfig.MY_CALLSIGN or CallSign in cConfig.FRIENDS:
            cSPOTS.last_spotted[CallSign] = (FrequencyKHz, time.time())
            ZuluDate = time.strftime('%Y-%m-%d', time.gmtime())
            FrequencyString = f'{FrequencyKHz:.1f}'

            if CallSign == 'K3Y':
                NotificationFlag = cls.handle_notification(f'K3Y/{CallSignSuffix}', GoalList, TargetList)
                Out = f'{Zulu}{NotificationFlag}K3Y/{CallSignSuffix} on {FrequencyString:>8} {"; ".join(Report)}'
            else:
                MemberInfo = cSKCC.build_member_info(CallSign)
                NotificationFlag = cls.handle_notification(CallSign, GoalList, TargetList)
                Out = f'{Zulu}{NotificationFlag}{CallSign:<6} {MemberInfo} on {FrequencyString:>8} {"; ".join(Report)}'

            cDisplay.print(Out)
            await cUtil.log_async(f'{ZuluDate} {Out}')

class cQSO:
    MyMemberNumber: str
    MyDXCC_Code: str

    # Compiled regex patterns for ADI parsing (hoisted for efficiency)
    _EOH_PATTERN = re.compile(r'<eoh>', re.I)
    _EOR_PATTERN = re.compile(r'<eor>', re.I)
    _FIELD_PATTERN = re.compile(r'<(\w+?):\d+(?::.*?)*>(.*?)\s*(?=<(?:\w+?):\d+(?::.*?)*>|$)', re.I | re.S)
    
    # QRP band point values (hoisted for efficiency)
    _QRP_BAND_POINTS_DISPLAY: ClassVar[dict[str, float]] = {
        "160m": 5.0, "80m": 3.0, "60m": 2.0, "40m": 2.0, "30m": 2.0,
        "20m": 1.0, "17m": 1.0, "15m": 1.0, "12m": 2.0, "10m": 2.0,
        "6m": 3.0, "2m": 0.5
    }
    _QRP_BAND_POINTS_AWARDS: ClassVar[dict[str, float]] = {
        "160m": 4.0, "80m": 3.0, "60m": 2.0, "40m": 2.0, "30m": 2.0,
        "20m": 1.0, "17m": 1.0, "15m": 1.0, "12m": 1.0, "10m": 3.0,
        "6m": 0.5, "2m": 0.5
    }

    ContactsForC:     dict[str, tuple[str, str, str]]
    ContactsForT:     dict[str, tuple[str, str, str]]
    ContactsForS:     dict[str, tuple[str, str, str]]

    ContactsForWAS:   dict[str, tuple[str, str, str]]
    ContactsForWAS_C: dict[str, tuple[str, str, str]]
    ContactsForWAS_T: dict[str, tuple[str, str, str]]
    ContactsForWAS_S: dict[str, tuple[str, str, str]]
    ContactsForP:     dict[str, tuple[str, str, int, str]]
    ContactsForK3Y:   dict[str, dict[int, str]]
    ContactsForQRP:   dict[str, tuple[str, str, str, int]]  # (date, call, band, qrp_type): qrp_type: 1=1xQRP, 2=2xQRP
    ContactsForDXC:   dict[str, tuple[str, str, str]]  # Key: dxcc_code, Value: (date, member_number, call)
    ContactsForDXQ:   dict[str, tuple[str, str, str]]  # Key: member_number, Value: (date, member_number, call)
    DXC_HomeCountryUsed: bool = False  # Track if home country slot has been used

    Brag:             dict[str, tuple[str, str, str, float]]

    QSOsByMemberNumber: dict[str, list[str]]

    QSOs: list[tuple[str, str, str, float, str, str, str, str, str]]  # (date, call, state, freq, comment, skcc, tx_pwr, rx_pwr, dxcc)

    Prefix_RegEx = re.compile(r'(?:.*/)?([0-9]*[a-zA-Z]+\d+)')

    @classmethod
    def _frequency_to_band(cls, frequency_khz: float) -> str | None:
        """Convert frequency in kHz to band name for QRP award calculations."""
        if 1800 <= frequency_khz <= 2000:
            return "160m"
        elif 3500 <= frequency_khz <= 4000:
            return "80m"
        elif 5330.5 <= frequency_khz <= 5403.5:
            return "60m"
        elif 7000 <= frequency_khz <= 7300:
            return "40m"
        elif 10100 <= frequency_khz <= 10150:
            return "30m"
        elif 14000 <= frequency_khz <= 14350:
            return "20m"
        elif 18068 <= frequency_khz <= 18168:
            return "17m"
        elif 21000 <= frequency_khz <= 21450:
            return "15m"
        elif 24890 <= frequency_khz <= 24990:
            return "12m"
        elif 28000 <= frequency_khz <= 29700:
            return "10m"
        elif 50000 <= frequency_khz <= 50100:
            return "6m"
        elif 144000 <= frequency_khz <= 148000:
            return "2m"
        else:
            return None

    @classmethod
    def _lookup_member_from_qso(cls, qso_skcc: str | None, qso_callsign: str, skcc_number_to_call: dict[str, str]) -> tuple[str | None, str | None, bool]:
        """Helper to lookup member information from QSO data.

        Returns: (member_skcc_number, found_callsign, is_historical_member)
        """
        mbr_skcc_nr: str | None = None
        found_call: str | None = None
        is_historical_member = False

        if qso_skcc and qso_skcc != "NONE":
            # Try to find member by SKCC number first
            if qso_skcc in skcc_number_to_call:
                mbr_skcc_nr = qso_skcc
                found_call = skcc_number_to_call[qso_skcc]
            else:
                # Historical member number case
                extracted_call = cSKCC.extract_callsign(qso_callsign)
                if extracted_call and extracted_call in cSKCC.members:
                    mbr_skcc_nr = qso_skcc  # Keep historical number
                    found_call = extracted_call
                    is_historical_member = True

        if not mbr_skcc_nr:
            # Fall back to callsign lookup
            found_call = cSKCC.extract_callsign(qso_callsign)
            if found_call and found_call in cSKCC.members:
                mbr_skcc_nr = cSKCC.members[found_call]['plain_number']

        return mbr_skcc_nr, found_call, is_historical_member

    @classmethod
    async def initialize_async(cls) -> None:
        cls.QSOs = []

        cls.Brag               = {}
        cls.ContactsForC       = {}
        cls.ContactsForT       = {}
        cls.ContactsForS       = {}
        cls.ContactsForWAS     = {}
        cls.ContactsForWAS_C   = {}
        cls.ContactsForWAS_T   = {}
        cls.ContactsForWAS_S   = {}
        cls.ContactsForP       = {}
        cls.ContactsForK3Y     = {}
        cls.ContactsForQRP     = {}
        cls.ContactsForDXC     = {}
        cls.ContactsForDXQ     = {}
        cls.DXC_HomeCountryUsed = False
        cls.QSOsByMemberNumber = {}

        await cls.read_qsos_async()

        MyMemberEntry      = cSKCC.members[cConfig.MY_CALLSIGN]
        cls.MyJoin_Date    = cUtil.effective(MyMemberEntry['join_date'])
        cls.MyC_Date       = cUtil.effective(MyMemberEntry['c_date'])
        cls.MyT_Date       = cUtil.effective(MyMemberEntry['t_date'])
        cls.MyS_Date       = cUtil.effective(MyMemberEntry['s_date'])
        cls.MyTX8_Date     = cUtil.effective(MyMemberEntry['tx8_date'])

        cls.MyMemberNumber = MyMemberEntry['plain_number']
        cls.MyDXCC_Code = MyMemberEntry['dxcode']

    @classmethod
    async def watch_logfile_task(cls) -> NoReturn:
        while True:
            try:
                if await aiofiles.os.path.exists(cConfig.ADI_FILE) and os.path.getmtime(cConfig.ADI_FILE) != cQSO.AdiFileReadTimeStamp:
                    cDisplay.print(f"'{cConfig.ADI_FILE}' file is changing. Waiting for write to finish...")

                    # Wait until file size and modification time stabilize
                    prev_size = 0
                    prev_mtime = 0
                    stable_count = 0

                    while True:
                        try:
                            current_size = os.path.getsize(cConfig.ADI_FILE)
                            current_mtime = os.path.getmtime(cConfig.ADI_FILE)

                            if current_size == prev_size and current_mtime == prev_mtime:
                                stable_count += 1
                                if stable_count >= 2:  # Require 2 stable checks
                                    break
                            else:
                                stable_count = 0

                            prev_size = current_size
                            prev_mtime = current_mtime
                            await asyncio.sleep(1)
                        except (OSError, FileNotFoundError):
                            # File might be temporarily unavailable during write
                            await asyncio.sleep(1)
                            continue

                    await cls.refresh_async()

            except FileNotFoundError:
                print(f"Warning: ADI file '{cConfig.ADI_FILE}' not found or inaccessible")
            except Exception as e:
                print(f"Error watching log file: {e}")

            await asyncio.sleep(3)

    @classmethod
    def calculate_current_award_level(cls, Class: str, Total: int) -> int:
        """
        Calculate what award level someone currently qualifies for.
        Updated to match official SKCC rules.
        """
        match Class:
            case 'C':
                if Total < 100:
                    return 0  # No award yet
                elif Total < 1000:
                    return Total // 100
                elif Total < 1500:
                    return 10  # Cx10
                else:
                    # Cx15, Cx20, Cx25, etc.
                    increments_past_1500 = (Total - 1500) // 500
                    return 15 + (increments_past_1500 * 5)

            case 'T':
                # Tribune: Must be Centurion first, then 50 contacts with C/T/S for Tx1
                # Tx1=50, Tx2=100, ..., Tx10=500, then Tx15=750, Tx20=1000, etc.
                if not cls.MyC_Date:
                    return 0  # Must be Centurion first
                if Total < 50:
                    return 0  # No Tribune award yet
                elif Total < 500:
                    return Total // 50  # Tx1 through Tx10
                elif Total < 750:
                    return 10  # Between Tx10 and Tx15
                elif Total < 1000:
                    return 15  # Tx15
                else:
                    # Tx20 and beyond (250-contact increments)
                    increments_past_1000 = (Total - 1000) // 250
                    return 20 + (increments_past_1000 * 5)

            case 'S':
                # Senator: Must have Tribune x8 (400 Tribune contacts) first, then 200 contacts with T/S for Sx1
                tribune_contacts = len(cls.ContactsForT)
                if tribune_contacts < 400:
                    return 0  # Must have Tribune x8 (400 contacts) first
                if Total < 200:
                    return 0  # No Senator award yet
                else:
                    # Sx1, Sx2, etc. - each level requires 200 more contacts
                    return min(Total // 200, 10)  # Cap at Sx10 per official rules

            case 'P':
                # Prefix progression per SKCC rules:
                # Px1-Px10: Each level requires an additional 500,000 points
                # Px1 at >500k, Px2 at >1M, ..., Px10 at >5M
                # Beyond Px10: Px15 at >7.5M, Px20 at >10M, Px25 at >12.5M (2.5M increments)
                if Total <= 500_000:
                    return 0  # No P award yet
                elif Total <= 5_000_000:
                    # Px1 through Px10 - each 500k increment adds 1 level
                    return (Total - 1) // 500_000 + 1
                else:
                    # After 5M (Px10): levels jump by 5, thresholds by 2.5M
                    # Px10: >5M, Px15: >7.5M, Px20: >10M, Px25: >12.5M
                    if Total <= 7_500_000:
                        return 10  # Still at Px10
                    else:
                        # Calculate how many 2.5M increments past 7.5M
                        increments_past_7_5m = (Total - 7_500_001) // 2_500_000 + 1
                        return 10 + (increments_past_7_5m * 5)

            case _:
                # Default simple division
                return Total // Levels[Class]

    @classmethod
    def awards_check(cls) -> None:
        """
        Updated awards check that properly handles official SKCC award requirements.
        """
        C_Level = cls.calculate_current_award_level('C', len(cls.ContactsForC))
        T_Level = cls.calculate_current_award_level('T', len(cls.ContactsForT))
        S_Level = cls.calculate_current_award_level('S', len(cls.ContactsForS))
        P_Level = cls.calculate_current_award_level('P', cls.calc_prefix_points())

        ### C ###
        if cls.MyC_Date:
            Award_C_Level = cSKCC.centurion_level.get(cls.MyMemberNumber, 0)
            # If 0, they have the award but haven't achieved any level beyond basic C
            if Award_C_Level == 0:
                Award_C_Level = 1

            if C_Level > Award_C_Level:
                C_or_Cx = 'C' if Award_C_Level == 1 else f'Cx{Award_C_Level}'
                next_level_name = 'C' if C_Level == 1 else f'Cx{C_Level}'
                print(f'FYI: You qualify for {next_level_name} but have only applied for {C_or_Cx}.')
        else:
            if C_Level >= 1 and cls.MyMemberNumber not in cSKCC.centurion_level:
                print('FYI: You qualify for C but have not yet applied for it.')

        ### T ###
<<<<<<< HEAD
        if cls.MyT_Date:
            Award_T_Level = cSKCC.tribune_level.get(cls.MyMemberNumber, 0)
            # If 0, they have the award but haven't achieved any level beyond basic T
            if Award_T_Level == 0:
                Award_T_Level = 1
=======
        if not cls.MyC_Date:
            if T_Level > 0:
                print('NOTE: Tribune award requires Centurion first. Apply for C before T.')
        elif cls.MyT_Date:
            Award_T_Level = cSKCC.tribune_level.get(cls.MyMemberNumber, 1)
>>>>>>> 56840fb5

            if T_Level > Award_T_Level:
                T_or_Tx = 'T' if Award_T_Level == 1 else f'Tx{Award_T_Level}'
                next_level_name = 'T' if T_Level == 1 else f'Tx{T_Level}'
                print(f'FYI: You qualify for {next_level_name} but have only applied for {T_or_Tx}.')
        else:
            if T_Level >= 1 and cls.MyMemberNumber not in cSKCC.tribune_level:
                print('FYI: You qualify for T but have not yet applied for it.')

        ### S ###
<<<<<<< HEAD
        if cls.MyS_Date:
            Award_S_Level = cSKCC.senator_level.get(cls.MyMemberNumber, 0)
            # If 0, they have the award but haven't achieved any level beyond basic S
            if Award_S_Level == 0:
                Award_S_Level = 1
=======
        tribune_contacts = len(cls.ContactsForT)
        if tribune_contacts < 400:
            if S_Level > 0:
                print(f'NOTE: Senator award requires Tribune x8 (400 contacts) first. Currently have {tribune_contacts} Tribune contacts.')
        elif cls.MyS_Date:
            Award_S_Level = cSKCC.senator_level.get(cls.MyMemberNumber, 1)
>>>>>>> 56840fb5

            if S_Level > Award_S_Level:
                S_or_Sx = 'S' if Award_S_Level == 1 else f'Sx{Award_S_Level}'
                next_level_name = 'S' if S_Level == 1 else f'Sx{S_Level}'
                print(f'FYI: You qualify for {next_level_name} but have only applied for {S_or_Sx}.')
        else:
            if S_Level >= 1 and cls.MyMemberNumber not in cSKCC.senator_level:
                print('FYI: You qualify for S but have not yet applied for it.')

        ### WAS and WAS-C and WAS-T and WAS-S ###
        if 'WAS' in cConfig.GOALS:
            if len(cls.ContactsForWAS) == len(US_STATES) and cConfig.MY_CALLSIGN not in cSKCC.was_level:
                print('FYI: You qualify for WAS but have not yet applied for it.')

        if 'WAS-C' in cConfig.GOALS:
            if len(cls.ContactsForWAS_C) == len(US_STATES) and cConfig.MY_CALLSIGN not in cSKCC.was_c_level:
                print('FYI: You qualify for WAS-C but have not yet applied for it.')

        if 'WAS-T' in cConfig.GOALS:
            if len(cls.ContactsForWAS_T) == len(US_STATES) and cConfig.MY_CALLSIGN not in cSKCC.was_t_level:
                print('FYI: You qualify for WAS-T but have not yet applied for it.')

        if 'WAS-S' in cConfig.GOALS:
            if len(cls.ContactsForWAS_S) == len(US_STATES) and cConfig.MY_CALLSIGN not in cSKCC.was_s_level:
                print('FYI: You qualify for WAS-S but have not yet applied for it.')

        if 'P' in cConfig.GOALS:
            if cConfig.MY_CALLSIGN in cSKCC.prefix_level:
                Award_P_Level = cSKCC.prefix_level[cConfig.MY_CALLSIGN]

                if P_Level > Award_P_Level:
                    print(f'FYI: You qualify for Px{P_Level} but have only applied for Px{Award_P_Level}')
            elif P_Level >= 1:
                print(f'FYI: You qualify for Px{P_Level} but have not yet applied for it.')
        
        ### DX ###
        if 'DX' in cConfig.GOALS:
            # DXC
            DXC_count = len(cls.ContactsForDXC)
            if DXC_count >= 100:
                DXC_Level = DXC_count // 100
                if cls.MyMemberNumber in cSKCC.dxc_level:
                    Award_DXC_Level = cSKCC.dxc_level[cls.MyMemberNumber]
                    if DXC_Level > Award_DXC_Level:
                        print(f'FYI: You qualify for DXCx{DXC_Level} but have only applied for DXCx{Award_DXC_Level}')
                else:
                    print(f'FYI: You qualify for DXCx{DXC_Level} but have not yet applied for it.')
            
            # DXQ
            DXQ_count = len(cls.ContactsForDXQ)
            if DXQ_count >= 100:
                DXQ_Level = DXQ_count // 100
                if cls.MyMemberNumber in cSKCC.dxq_level:
                    Award_DXQ_Level = cSKCC.dxq_level[cls.MyMemberNumber]
                    if DXQ_Level > Award_DXQ_Level:
                        print(f'FYI: You qualify for DXQx{DXQ_Level} but have only applied for DXQx{Award_DXQ_Level}')
                else:
                    print(f'FYI: You qualify for DXQx{DXQ_Level} but have not yet applied for it.')
        
        ### QRP ###
        if 'QRP' in cConfig.GOALS:
            # Calculate QRP points using hoisted constant
            band_points = cls._QRP_BAND_POINTS_DISPLAY
            
            # Calculate points for 1xQRP (all contacts) and 2xQRP (only 2x contacts)
            points_1x = 0.0
            points_2x = 0.0
            
            for qso_key, (_, _, _, qrp_type) in cls.ContactsForQRP.items():
                key_parts = qso_key.split('_')
                if len(key_parts) >= 3:
                    band = key_parts[1]
                    points = band_points.get(band, 0.0)
                    points_1x += points  # All contacts count for 1xQRP
                    if qrp_type == 2:
                        points_2x += points  # Only 2xQRP contacts count for 2xQRP
            
            # Check 1xQRP
            if points_1x >= 300:
                QRP_1x_Level = int(points_1x // 300)
                if cls.MyMemberNumber in cSKCC.qrp_1x_level:
                    Award_QRP_1x_Level = cSKCC.qrp_1x_level[cls.MyMemberNumber]
                    if QRP_1x_Level > Award_QRP_1x_Level:
                        print(f'FYI: You qualify for 1xQRP x{QRP_1x_Level} but have only applied for 1xQRP x{Award_QRP_1x_Level}')
                else:
                    print(f'FYI: You qualify for 1xQRP x{QRP_1x_Level} but have not yet applied for it.')
            
            # Check 2xQRP
            if points_2x >= 150:
                QRP_2x_Level = int(points_2x // 150)
                if cls.MyMemberNumber in cSKCC.qrp_2x_level:
                    Award_QRP_2x_Level = cSKCC.qrp_2x_level[cls.MyMemberNumber]
                    if QRP_2x_Level > Award_QRP_2x_Level:
                        print(f'FYI: You qualify for 2xQRP x{QRP_2x_Level} but have only applied for 2xQRP x{Award_QRP_2x_Level}')
                else:
                    print(f'FYI: You qualify for 2xQRP x{QRP_2x_Level} but have not yet applied for it.')

    @staticmethod
    def calculate_numerics(Class: str, Total: int) -> tuple[int, int]:
        """
        Calculate remaining contacts needed and X-factor for next award level.
        Now correctly handles the special progression rules for C and T after level 10.
        """
        base_increment = Levels[Class]

        match Class:
            case 'C':
                # Centurion: 100, 200, 300... up to 1000 (Cx10)
                # Then Cx15 (1500), Cx20 (2000), Cx25 (2500), etc. in increments of 500
                if Total < 1000:  # Cx1 through Cx10
                    since_last = Total % base_increment
                    remaining = base_increment - since_last
                    x_factor = (Total + base_increment) // base_increment
                else:  # Cx15, Cx20, Cx25, etc.
                    # After 1000: Cx15=1500, Cx20=2000, Cx25=2500, Cx30=3000, Cx35=3500, Cx40=4000...
                    # Pattern: Cx(10+5n) = 1000 + 500n where n >= 1

                    # Calculate current level
                    if Total >= 1500:
                        # How many 500-increments past 1500?
                        increments_past_1500 = (Total - 1500) // 500
                        current_x_factor = 15 + (increments_past_1500 * 5)

                        # Next level
                        next_x_factor = current_x_factor + 5
                        next_target = 1000 + ((next_x_factor - 10) // 5) * 500
                    else:
                        # Between 1000 and 1500, working toward Cx15
                        next_x_factor = 15
                        next_target = 1500

                    remaining = next_target - Total
                    x_factor = next_x_factor

            case 'T':
                # Tribune: Must be Centurion first
                # Tx1=50, Tx2=100, ..., Tx10=500, then Tx15=750, Tx20=1000, etc.
                if not cQSO.MyC_Date:
                    # Must be Centurion first
                    remaining = 999999  # Large number to indicate not eligible
                    x_factor = 0
                elif Total < 50:
                    # Working toward Tx1
                    remaining = 50 - Total
                    x_factor = 1
                elif Total < 500:
                    # Tx1 through Tx10 (each level requires 50 contacts)
                    current_level = Total // 50
                    next_level = current_level + 1
                    next_target = next_level * 50
                    remaining = next_target - Total
                    x_factor = next_level
                elif Total < 750:
                    # Between Tx10 and Tx15
                    remaining = 750 - Total
                    x_factor = 15
                elif Total < 1000:
                    # At Tx15, working toward Tx20
                    remaining = 1000 - Total
                    x_factor = 20
                else:
                    # Tx20 and beyond (250-contact increments)
                    increments_past_1000 = (Total - 1000) // 250
                    current_x_factor = 20 + (increments_past_1000 * 5)
                    next_x_factor = current_x_factor + 5
<<<<<<< HEAD
                    # Pattern: Cx(10+5n) = 1000 + 500n where n >= 1
                    # For next_x_factor, calculate n: n = (next_x_factor - 10) / 5
                    n = (next_x_factor - 10) // 5
                    next_target = 1000 + (n * 500)
=======
                    next_target = 1000 + ((next_x_factor - 20) // 5) * 250
                    remaining = next_target - Total
                    x_factor = next_x_factor

            case 'S':
                # Senator: Must have Tribune x8 (400 Tribune contacts) first
                # Sx1=200, Sx2=400, Sx3=600, ..., Sx10=2000 (each requires 200 contacts)
                tribune_contacts = len(cQSO.ContactsForT)
                if tribune_contacts < 400:
                    # Must have Tribune x8 (400 contacts) first
                    remaining = 999999  # Large number to indicate not eligible
                    x_factor = 0
                elif Total < 200:
                    # Working toward Sx1
                    remaining = 200 - Total
                    x_factor = 1
>>>>>>> 56840fb5
                else:
                    # Sx1 through Sx10 (each level requires 200 contacts)
                    current_level = min(Total // 200, 10)
                    if current_level >= 10:
                        # Already at max Senator level
                        remaining = 0
                        x_factor = 10
                    else:
                        next_level = current_level + 1
                        next_target = next_level * 200
                        remaining = next_target - Total
                        x_factor = next_level

            case 'P':
                # Prefix progression per SKCC rules
                if Total <= 500_000:
                    remaining = 500_001 - Total  # Need >500,000 for Px1
                    x_factor = 1
                elif Total <= 5_000_000:
                    # Px1 through Px10 - calculate next level
                    current_level = (Total - 1) // 500_000 + 1
                    next_level = current_level + 1
                    next_threshold = next_level * 500_000
                    remaining = next_threshold + 1 - Total
                    x_factor = next_level
                else:
                    # After 5M (Px10): levels go 15, 20, 25... with 2.5M increments
                    # Calculate current level using same logic as calculate_current_award_level
                    if Total <= 7_500_000:
                        current_level = 10
                        next_level = 15
                        next_threshold = 7_500_000
                    else:
                        increments_past_7_5m = (Total - 7_500_001) // 2_500_000 + 1
                        current_level = 10 + (increments_past_7_5m * 5)
                        next_level = current_level + 5

                        # Calculate threshold for next level
                        # Px15: >7.5M, Px20: >10M, Px25: >12.5M
                        levels_past_15 = (next_level - 15) // 5
                        next_threshold = 7_500_000 + (levels_past_15 * 2_500_000)

                    # For round numbers (10M, etc), don't add 1
                    if next_threshold == PrefixThresholds.MILESTONE_10M:
                        remaining = next_threshold - Total
                    else:
                        remaining = next_threshold + 1 - Total
                    x_factor = next_level

            case _:
                # Default logic
                since_last = Total % base_increment
                remaining = base_increment - since_last
                x_factor = (Total + base_increment) // base_increment
<<<<<<< HEAD
            else:  # Tx15, Tx20, Tx25, etc.
                # After 500: Tx15=750, Tx20=1000, Tx25=1250, Tx30=1500, Tx35=1750, Tx40=2000...
                # Pattern: Tx(10+5n) = 500 + 250n where n >= 1

                # Calculate current level
                if Total >= 750:
                    # How many 250-increments past 750?
                    increments_past_750 = (Total - 750) // 250
                    current_x_factor = 15 + (increments_past_750 * 5)

                    # Next level
                    next_x_factor = current_x_factor + 5
                    # Pattern: Tx(10+5n) = 500 + 250n where n >= 1
                    # For next_x_factor, calculate n: n = (next_x_factor - 10) / 5
                    n = (next_x_factor - 10) // 5
                    next_target = 500 + (n * 250)
                else:
                    # Between 500 and 750, working toward Tx15
                    next_x_factor = 15
                    next_target = 750

                remaining = next_target - Total
                x_factor = next_x_factor

        else:
            # S and P use original simple logic
            if base_increment == 0:
                raise ValueError(f"Invalid base increment (0) for class {Class}")
            since_last = Total % base_increment
            remaining = base_increment - since_last
            x_factor = (Total + base_increment) // base_increment
=======
>>>>>>> 56840fb5

        return remaining, x_factor

    @classmethod
    def _parse_adi_generator(cls, file_path: str) -> Iterator[tuple[str, str, str, float, str, str, str, str, str]]:
        """Elegant regex-based ADI parser using generator."""
        with open(file_path, 'rb') as f:
            content = f.read().decode('utf-8', 'ignore')
        
        # Split header from body using hoisted pattern
        parts = cls._EOH_PATTERN.split(content, maxsplit=1)
        body = parts[1].strip() if len(parts) > 1 else content
        
        # Process each QSO record using hoisted patterns
        for record_text in filter(None, map(str.strip, cls._EOR_PATTERN.split(body))):
            # Extract fields using hoisted regex pattern
            fields = {k.upper(): v.strip() for k, v in cls._FIELD_PATTERN.findall(record_text)}
            
            # Handle alternate field names
            if 'QSO_DATE_OFF' in fields and 'QSO_DATE' not in fields:
                fields['QSO_DATE'] = fields['QSO_DATE_OFF']
            if 'TIME_OFF' in fields and 'TIME_ON' not in fields:
                fields['TIME_ON'] = fields['TIME_OFF']
            
            # Skip non-CW QSOs and incomplete records
            if (fields.get('MODE', '').upper() != 'CW' or 
                not all(k in fields for k in ('CALL', 'QSO_DATE', 'TIME_ON'))):
                continue
            
            # Parse frequency
            frequency = 0.0
            if freq_str := fields.get('FREQ', ''):
                try:
                    frequency = float(freq_str) * 1000
                except ValueError:
                    pass
            
            # Clean SKCC number
            skcc_number = ''.join(filter(str.isdigit, fields.get('SKCC', '')))
            
            # Yield QSO tuple
            yield (
                fields['QSO_DATE'] + fields['TIME_ON'],
                fields['CALL'].upper(),
                fields.get('STATE', '').upper(),
                frequency,
                fields.get('COMMENT', ''),
                skcc_number,
                fields.get('TX_PWR', ''),
                fields.get('RX_PWR', ''),
                fields.get('DXCC', '')
            )

    @classmethod
    async def read_qsos_async(cls) -> None:
        """Fast, simple QSO reading using generator."""
        AdiFileAbsolute = os.path.abspath(cConfig.ADI_FILE)
        cDisplay.print(f"\nReading QSOs for {cConfig.MY_CALLSIGN} from '{AdiFileAbsolute}'...")

        cls.QSOs = []
        cls.AdiFileReadTimeStamp = os.path.getmtime(cConfig.ADI_FILE)

<<<<<<< HEAD
        # Compile regex patterns once with error handling
        try:
            eoh_pattern = re.compile(r'<eoh>', re.I)
            eor_pattern = re.compile(r'<eor>', re.I)
            field_pattern = re.compile(r'<(\w+?):\d+(?::.*?)*>(.*?)\s*(?=<(?:\w+?):\d+(?::.*?)*>|$)', re.I | re.S)
        except re.error as e:
            print(f"Error compiling regex patterns: {e}")
            return

        try:
            async with aiofiles.open(AdiFileAbsolute, 'rb') as file:  # type: ignore
                # Read the file in chunks for better memory usage with large files
                content = b''
                chunk_size = 1024 * 1024  # 1MB chunks

                while chunk := await file.read(chunk_size):
                    content += chunk

                # Decode content
                text = content.decode('utf-8', 'ignore')

                # Split header from body
                parts = eoh_pattern.split(text, maxsplit=1)
                if len(parts) < 2:
                    print("Warning: Could not find EOH marker in ADIF file")
                    Body = text
                else:
                    Body = parts[1].strip(' \t\r\n\x1a')

                # Process each QSO record
                for record_text in filter(None, map(str.strip, eor_pattern.split(Body))):
                    # Extract fields
                    record = {k.upper(): v for k, v in field_pattern.findall(record_text)}

                    # Normalize QSO_DATE and TIME_ON fields
                    record.setdefault('QSO_DATE', record.pop('QSO_DATE_OFF', None))
                    record.setdefault('TIME_ON', record.pop('TIME_OFF', None))

                    # Skip non-CW QSOs and incomplete records
                    if not all(k in record for k in ('CALL', 'QSO_DATE', 'TIME_ON')) or record.get('MODE') != 'CW':
                        continue

                    # Frequency conversion to kHz
                    freq_str = record.get('FREQ', '')
                    fFrequency = 0.0
                    if freq_str and freq_str.replace('.', '', 1).isdigit():
                        fFrequency = float(freq_str) * 1000

                    # Append QSO data
                    cls.QSOs.append((
                        record['QSO_DATE'] + record['TIME_ON'],
                        record['CALL'],
                        record.get('STATE', ''),
                        fFrequency,
                        record.get('COMMENT', '')
                    ))
=======
        try:
            # Use generator in thread pool for async operation
            import asyncio
            from concurrent.futures import ThreadPoolExecutor
            
            loop = asyncio.get_event_loop()
            with ThreadPoolExecutor(max_workers=1) as executor:
                cls.QSOs = await loop.run_in_executor(
                    executor,
                    lambda: list(cls._parse_adi_generator(AdiFileAbsolute))
                )
>>>>>>> 56840fb5

        except Exception as e:
            cDisplay.print(f"Error reading ADIF file: {e}")
            return

        # Sort QSOs by date
        cls.QSOs.sort(key=lambda qso: qso[0])

        # Process and map QSOs by member number
        cls.QSOsByMemberNumber = {}
        for qso_date, call_sign, _, _, _, _, _, _, _ in cls.QSOs:
            call_sign = cSKCC.extract_callsign(call_sign)
            if not call_sign or call_sign == 'K3Y':
                continue

            member_number = cSKCC.members.get(call_sign, {}).get('plain_number')
            if member_number:
                if member_number not in cls.QSOsByMemberNumber:
                    cls.QSOsByMemberNumber[member_number] = []
                cls.QSOsByMemberNumber[member_number].append(qso_date)

    @classmethod
    def calc_prefix_points(cls) -> int:
        return sum(value[2] for value in cls.ContactsForP.values())


    @classmethod
    def print_dx_awards_progress(cls) -> None:
        """Print DX award progress in the main awards progress section."""
        # DXC: Unique countries (100 per level)
        dxc_count = len(cls.ContactsForDXC)
        if dxc_count == 0:
            print('DXC: Have 0 countries. Need DXCC codes in ADI file or member data.')
        else:
            # Calculate current level and remaining for next level
            if dxc_count < 100:
                # Working toward initial DXC
                remaining = 100 - dxc_count
                print(f'DXC: Have {dxc_count}. DXC requires 100 ({remaining} more)')
            else:
                # Calculate multiplier level
                current_level = dxc_count // 100
                next_level = current_level + 1
                next_target = next_level * 100
                remaining = next_target - dxc_count
                
                if current_level >= 10:
                    # Max level reached
                    print(f'DXC: Have {dxc_count:,} which qualifies for DXCx{current_level}.')
                else:
                    print(f'DXC: Have {dxc_count:,} which qualifies for DXCx{current_level}. DXCx{next_level} requires {next_target:,} ({remaining:,} more)')
        
        # DXQ: Unique member QSOs from foreign countries (100 per level)
        dxq_count = len(cls.ContactsForDXQ)
        if dxq_count == 0:
            print('DXQ: Have 0 foreign member QSOs.')
        else:
            # Calculate current level and remaining for next level
            if dxq_count < 100:
                # Working toward initial DXQ
                remaining = 100 - dxq_count
                print(f'DXQ: Have {dxq_count}. DXQ requires 100 ({remaining} more)')
            else:
                # Calculate multiplier level
                current_level = dxq_count // 100
                next_level = current_level + 1
                next_target = next_level * 100
                remaining = next_target - dxq_count
                
                if current_level >= 10:
                    # Max level reached
                    print(f'DXQ: Have {dxq_count:,} which qualifies for DXQx{current_level}.')
                else:
                    print(f'DXQ: Have {dxq_count:,} which qualifies for DXQx{current_level}. DXQx{next_level} requires {next_target:,} ({remaining:,} more)')
    
    @classmethod
    def print_qrp_awards_progress(cls) -> None:
        """Print QRP award progress in the main awards progress section."""
        if not cls.ContactsForQRP:
            print('QRP: Have 0 contacts. Need QRP power (≤5W) logged in ADI file.')
            return

        # QRP point values by band (using hoisted constant)
        band_points = cls._QRP_BAND_POINTS_AWARDS

        # Calculate points for ALL QRP contacts (both 1x and 2x count toward 1xQRP)
        points_all: float = 0.0
        points_2x_only: float = 0.0
        count_all: int = 0
        count_2x_only: int = 0

        for qso_key, (_qso_date, _member_number, _callsign, qrp_type) in cls.ContactsForQRP.items():
            # Extract band from key format: "member_band_date"
            key_parts = qso_key.split('_')
            if len(key_parts) >= 3:
                band: str = key_parts[1]
            else:
                band = ""
            points: float = band_points.get(band, 0.0)
            
            # All QRP contacts count toward 1xQRP
            points_all += points
            count_all += 1
            
            # Only 2xQRP contacts count toward 2xQRP
            if qrp_type == 2:
                points_2x_only += points
                count_2x_only += 1

        # Display progress in awards progress format
        # For 1xQRP: Show ALL QRP contacts (matching gold standard)
        if count_all > 0:
            remaining_1x: float = max(0.0, 300.0 - points_all)
            if points_all >= 300.0:
                current_level = int(points_all // 300)
                next_level = current_level + 1
                next_target = next_level * 300
                remaining_next = next_target - points_all
                print(f'QRP 1x: Have {count_all} which qualifies for 1xQRP x{current_level}. 1xQRP x{next_level} requires {next_target:.0f} points ({remaining_next:.0f} more)')
            else:
                print(f'QRP 1x: Have {count_all}. 1xQRP requires 300 points ({remaining_1x:.0f} more)')
        
        # For 2xQRP: Show only 2xQRP contacts
        if count_2x_only > 0:
            remaining_2x: float = max(0.0, 150.0 - points_2x_only)
            if points_2x_only >= 150.0:
                current_level = int(points_2x_only // 150)
                next_level = current_level + 1
                next_target = next_level * 150
                remaining_next = next_target - points_2x_only
                print(f'QRP 2x: Have {count_2x_only} which qualifies for 2xQRP x{current_level}. 2xQRP x{next_level} requires {next_target:.0f} points ({remaining_next:.0f} more)')
            else:
                print(f'QRP 2x: Have {count_2x_only}. 2xQRP requires 150 points ({remaining_2x:.0f} more)')
        
        # If we have no qualifying contacts, show what's needed
        if count_all == 0:
            print('QRP 1x: Have 0 contacts. Need QRP power (≤5W) logged in ADI file.')

    @classmethod
    def print_qrp_progress(cls) -> None:
        """Print QRP award progress."""
        if not cls.ContactsForQRP:
            print('QRP: No qualifying contacts found (TX power must be <= 5W)')
            return

        # QRP point values by band (using hoisted constant)
        band_points = cls._QRP_BAND_POINTS_AWARDS

        # Calculate points for each QRP type
        points_1x: float = 0.0
        points_2x: float = 0.0
        count_1x: int = 0
        count_2x: int = 0

        for qso_key, (_qso_date, _member_number, _callsign, qrp_type) in cls.ContactsForQRP.items():
            # Extract band from key format: "member_band_date"
            key_parts = qso_key.split('_')
            if len(key_parts) >= 3:
                band: str = key_parts[1]
            else:
                band = ""
            points: float = band_points.get(band, 0.0)
            
            if qrp_type == 1:
                points_1x += points
                count_1x += 1
            else:
                points_2x += points
                count_2x += 1

        # Display progress
        if count_1x > 0:
            progress_1x: float = (points_1x / 300.0) * 100.0
            print(f'QRP 1x: {count_1x} contacts, {points_1x:.1f} points ({progress_1x:.1f}% of 300 required)')
        
        if count_2x > 0:
            progress_2x: float = (points_2x / 150.0) * 100.0
            print(f'QRP 2x: {count_2x} contacts, {points_2x:.1f} points ({progress_2x:.1f}% of 150 required)')

    @classmethod
    def print_progress(cls) -> None:
        def print_remaining(Class: str, Total: int) -> None:
            Remaining, X_Factor = cQSO.calculate_numerics(Class, Total)

            if Class in cConfig.GOALS:
                # Calculate current qualifying level
                current_level = cls.calculate_current_award_level(Class, Total)
                next_x_factor = X_Factor

                # Format in requested style
                # Use current qualifying level for display
                display_level = current_level

                match Class:
                    case 'C':
                        if display_level >= 1:
                            current_abbrev = cUtil.abbreviate_class(Class, display_level)
                            next_abbrev = cUtil.abbreviate_class(Class, next_x_factor)
                            print(f'{Class}: Have {Total:,} which qualifies for {current_abbrev}. {next_abbrev} requires {Total + Remaining:,} ({Remaining:,} more)')
                        else:
                            # Not yet qualified for C
                            print(f'{Class}: Have {Total:,}. C requires 100 ({Remaining:,} more)')
                    case 'T':
                        if not cls.MyC_Date:
                            print(f'{Class}: Tribune award requires Centurion first. Apply for C before working toward T.')
                        elif display_level >= 1:
                            current_abbrev = cUtil.abbreviate_class(Class, display_level)
                            next_abbrev = cUtil.abbreviate_class(Class, next_x_factor)
                            print(f'{Class}: Have {Total:,} which qualifies for {current_abbrev}. {next_abbrev} requires {Total + Remaining:,} ({Remaining:,} more)')
                        else:
                            # Working toward T
                            print(f'{Class}: Have {Total:,}. T requires 50 ({Remaining:,} more)')
                    case 'S':
                        tribune_contacts = len(cls.ContactsForT)
                        if tribune_contacts < 400:
                            print(f'{Class}: Senator award requires Tribune x8 (400 contacts) first. Currently have {tribune_contacts} Tribune contacts.')
                        elif display_level >= 1:
                            current_abbrev = cUtil.abbreviate_class(Class, display_level)
                            next_abbrev = cUtil.abbreviate_class(Class, next_x_factor)
                            print(f'{Class}: Have {Total:,} which qualifies for {current_abbrev}. {next_abbrev} requires {Total + Remaining:,} ({Remaining:,} more)')
                        else:
                            # Working toward S
                            print(f'{Class}: Have {Total:,}. S requires 200 ({Remaining:,} more)')
                    case 'P':
                        if display_level >= 1:
                            current_abbrev = cUtil.abbreviate_class(Class, display_level)
                            next_abbrev = cUtil.abbreviate_class(Class, next_x_factor)
                            print(f'{Class}: Have {Total:,} which qualifies for {current_abbrev}. {next_abbrev} requires {Total + Remaining:,} ({Remaining:,} more)')
                        else:
                            # Working toward P
                            print(f'{Class}: Have {Total:,}. Px1 requires >500,000 ({Remaining:,} more)')
                    case _:
                        print(f'{Class}: Have {Total:,}. Need {Remaining:,} more for next level.')

        print('')

        if cConfig.GOALS:
            print(f'GOAL{"S" if len(cConfig.GOALS) > 1 else ""}: {", ".join(cConfig.GOALS)}')

        if cConfig.TARGETS:
            print(f'TARGET{"S" if len(cConfig.TARGETS) > 1 else ""}: {", ".join(cConfig.TARGETS)}')

        print(f'BANDS: {", ".join(str(Band) for Band in cConfig.BANDS)}')

        print('')
        print('*** Awards Progress ***')

        print_remaining('C', len(cls.ContactsForC))

        if cls.MyC_Date:
            print_remaining('T', len(cls.ContactsForT))

        if cls.MyTX8_Date:
            print_remaining('S', len(cls.ContactsForS))

        print_remaining('P', cls.calc_prefix_points())

        if 'QRP' in cConfig.GOALS:
            cls.print_qrp_awards_progress()
        
        if 'DX' in cConfig.GOALS:
            cls.print_dx_awards_progress()

        def remaining_states(Class: str, QSOs: dict[str, tuple[str, str, str]]) -> None:
            if len(QSOs) == len(US_STATES):
                Need = 'none needed'
            else:
                RemainingStates = [State for State in US_STATES if State not in QSOs]

                if len(RemainingStates) > 14:
                    Need = f'only need {len(RemainingStates)} more'
                else:
                    Need = f'only need {",".join(RemainingStates)}'

            print(f'{Class}: Have {len(QSOs)}, {Need}')

        if 'WAS' in cConfig.GOALS:
            remaining_states('WAS', cls.ContactsForWAS)

        if 'WAS-C' in cConfig.GOALS:
            remaining_states('WAS-C', cls.ContactsForWAS_C)

        if 'WAS-T' in cConfig.GOALS:
            remaining_states('WAS-T', cls.ContactsForWAS_T)

        if 'WAS-S' in cConfig.GOALS:
            remaining_states('WAS-S', cls.ContactsForWAS_S)

        if 'BRAG' in cConfig.GOALS:
            NowGMT = cFastDateTime.now_gmt()
            MonthIndex = NowGMT.month()-1
            MonthName = cFastDateTime.MONTH_NAMES[MonthIndex]
            print(f'Total worked towards {MonthName} Brag: {len(cls.Brag)}')


    @classmethod
    def _check_cts_goal(cls, award_type: str, member_number: str, contacts_dict: dict[str, Any],
                        my_award_date: str) -> str | None:
        """Helper method to check C/T/S award goals - reduces code duplication."""
        if member_number not in contacts_dict:
            if not my_award_date:
                # Working toward initial award
                return award_type
            else:
                # Already have award, working toward multipliers
                _, x_factor = cQSO.calculate_numerics(award_type, len(contacts_dict))
                return cUtil.abbreviate_class(award_type, x_factor)
        return None
    
    @classmethod
    def _check_cts_target(cls, award_type: str, member_number: str, their_award_date: str,
                          level_dict: dict[str, int], date1: str, date2: str) -> str | None:
        """Helper method to check C/T/S target awards - reduces code duplication."""
        if not their_award_date:
            # They're working toward initial award
            if member_number not in cls.QSOsByMemberNumber or all(
                qso_date <= date1 or qso_date <= date2
                for qso_date in cls.QSOsByMemberNumber[member_number]
            ):
                return award_type
        else:
            # They already have award, working toward multipliers
            next_level = level_dict[member_number] + 1
            if next_level <= 10 and (
                member_number not in cls.QSOsByMemberNumber or all(
                    qso_date <= date1 or qso_date <= date2
                    for qso_date in cls.QSOsByMemberNumber[member_number]
                )
            ):
                return f'{award_type}x{next_level}'
        return None

    @classmethod
    def get_goal_hits(cls, TheirCallSign: str, fFrequency: float | None = None) -> list[str]:
        if TheirCallSign not in cSKCC.members or TheirCallSign == cConfig.MY_CALLSIGN:
            return []

        TheirMemberEntry  = cSKCC.members[TheirCallSign]

        # Don't spot inactive members
        if TheirMemberEntry.get('mbr_status') == 'IA':
            return []
        TheirC_Date       = cUtil.effective(TheirMemberEntry['c_date'])
        TheirT_Date       = cUtil.effective(TheirMemberEntry['t_date'])
        TheirS_Date       = cUtil.effective(TheirMemberEntry['s_date'])
        TheirMemberNumber = TheirMemberEntry['plain_number']

        GoalHitList: list[str] = []

        if 'BRAG' in cConfig.GOALS and TheirMemberNumber not in cls.Brag:
            if (fFrequency and cSKCC.is_on_warc_frequency(fFrequency)) or not cSKCC.is_during_sprint(cFastDateTime.now_gmt()):
                GoalHitList.append('BRAG')

        # C award processing - handles both initial C and multipliers intelligently
        if 'C' in cConfig.GOALS:
            result = cls._check_cts_goal('C', TheirMemberNumber, cls.ContactsForC, cls.MyC_Date)
            if result:
                GoalHitList.append(result)

        # T award processing - handles both initial T and multipliers intelligently
        if 'T' in cConfig.GOALS and cls.MyC_Date and TheirC_Date:
            result = cls._check_cts_goal('T', TheirMemberNumber, cls.ContactsForT, cls.MyT_Date)
            if result:
                GoalHitList.append(result)

        # S award processing - handles both initial S and multipliers intelligently
        if 'S' in cConfig.GOALS and cls.MyTX8_Date and TheirT_Date:
            result = cls._check_cts_goal('S', TheirMemberNumber, cls.ContactsForS, cls.MyS_Date)
            if result:
                GoalHitList.append(result)

        if 'WAS' in cConfig.GOALS and (spc := TheirMemberEntry['spc']) in US_STATES and spc not in cls.ContactsForWAS:
            GoalHitList.append('WAS')

        if 'WAS-C' in cConfig.GOALS and TheirC_Date and (spc := TheirMemberEntry['spc']) in US_STATES and spc not in cls.ContactsForWAS_C:
            GoalHitList.append('WAS-C')

        if 'WAS-T' in cConfig.GOALS and TheirT_Date and (spc := TheirMemberEntry['spc']) in US_STATES and spc not in cls.ContactsForWAS_T:
            GoalHitList.append('WAS-T')

        if 'WAS-S' in cConfig.GOALS and TheirS_Date and (spc := TheirMemberEntry['spc']) in US_STATES and spc not in cls.ContactsForWAS_S:
            GoalHitList.append('WAS-S')

        if 'P' in cConfig.GOALS and (match := cQSO.Prefix_RegEx.match(TheirCallSign)):
            prefix = match.group(1)
            i_their_member_number = int(TheirMemberNumber)
            _, x_factor = cQSO.calculate_numerics('P', cls.calc_prefix_points())

            if (contact := cls.ContactsForP.get(prefix)):
                # Ensure both values are integers for comparison
                contact_member_number = int(contact[2]) if isinstance(contact[2], str) else contact[2]
                if i_their_member_number > contact_member_number:
                    GoalHitList.append(f'{cUtil.abbreviate_class("P", x_factor)}(+{i_their_member_number - contact_member_number})')
            else:
                GoalHitList.append(f'{cUtil.abbreviate_class("P", x_factor)}(new +{i_their_member_number})')
        
        if 'DX' in cConfig.GOALS:
            # Get DXCC code from member data
            dxcc_code = TheirMemberEntry.get('dxcode', '').strip()
            if dxcc_code and dxcc_code.isdigit():
                home_dxcc = cls.MyDXCC_Code
                
                # Check DXC (unique countries)
                if dxcc_code not in cls.ContactsForDXC:
                    GoalHitList.append('DXC')
                
                # Check DXQ (foreign member QSOs)
                if dxcc_code != home_dxcc and TheirMemberNumber not in cls.ContactsForDXQ:
                    GoalHitList.append('DXQ')

        return GoalHitList

    @classmethod
    def get_target_hits(cls, TheirCallSign: str) -> list[str]:
        if TheirCallSign not in cSKCC.members or TheirCallSign == cConfig.MY_CALLSIGN:
            return []

        TheirMemberEntry  = cSKCC.members[TheirCallSign]

        # Don't spot inactive members
        if TheirMemberEntry.get('mbr_status') == 'IA':
            return []
        TheirJoin_Date    = cUtil.effective(TheirMemberEntry['join_date'])
        TheirC_Date       = cUtil.effective(TheirMemberEntry['c_date'])
        TheirT_Date       = cUtil.effective(TheirMemberEntry['t_date'])
        TheirTX8_Date     = cUtil.effective(TheirMemberEntry['tx8_date'])
        TheirS_Date       = cUtil.effective(TheirMemberEntry['s_date'])
        TheirMemberNumber = TheirMemberEntry['plain_number']

        TargetHitList: list[str] = []

        # C target processing - handles both initial C and multipliers intelligently
        if 'C' in cConfig.TARGETS:
            result = cls._check_cts_target('C', TheirMemberNumber, TheirC_Date, 
                                         cSKCC.centurion_level, TheirJoin_Date, cls.MyJoin_Date)
            if result:
                TargetHitList.append(result)

        # T target processing - handles both initial T and multipliers intelligently
        if 'T' in cConfig.TARGETS and TheirC_Date and cls.MyC_Date:
            result = cls._check_cts_target('T', TheirMemberNumber, TheirT_Date,
                                         cSKCC.tribune_level, TheirC_Date, cls.MyC_Date)
            if result:
                TargetHitList.append(result)

        # S target processing - handles both initial S and multipliers intelligently
        if 'S' in cConfig.TARGETS and TheirTX8_Date and cls.MyT_Date:
            result = cls._check_cts_target('S', TheirMemberNumber, TheirS_Date,
                                         cSKCC.senator_level, TheirTX8_Date, cls.MyT_Date)
            if result:
                TargetHitList.append(result)

        return TargetHitList

    @classmethod
    async def refresh_async(cls) -> None:
        await cls.read_qsos_async()
        await cQSO.get_goal_qsos_async()
        cls.print_progress()

    @classmethod
    def get_brag_qsos(cls, PrevMonth: int = 0, Print: bool = False) -> None:
        cls.Brag = {}

        DateOfInterestGMT = cFastDateTime.now_gmt()

        if PrevMonth > 0:
            Year, Month, Day, _Hour, _Minute, _Second = DateOfInterestGMT.split_date_time()

            YearsBack  = int(PrevMonth  / 12)
            MonthsBack = PrevMonth % 12

            Year  -= YearsBack
            Month -= MonthsBack

            if Month <= 0:
                Year  -= 1
                Month += 12

            DateOfInterestGMT = cFastDateTime((Year, Month, Day))

        fastStartOfMonth = DateOfInterestGMT.start_of_month()
        fastEndOfMonth   = DateOfInterestGMT.end_of_month()

        for Contact in cls.QSOs:
            QsoDate, QsoCallSign, _QsoSPC, QsoFreq, _QsoComment, _QsoSKCC, _QsoTxPwr, _QsoRxPwr, _QsoDXCC = Contact

            if QsoCallSign in ('K9SKC'):
                continue

            QsoCallSign = cSKCC.extract_callsign(QsoCallSign)

            if not QsoCallSign or QsoCallSign == 'K3Y':
                continue

            # Check if callsign exists in members database
            if QsoCallSign not in cSKCC.members:
                continue

            MainCallSign = cSKCC.members[QsoCallSign]['main_call']

            # Check if main callsign exists in members database
            if MainCallSign not in cSKCC.members:
                continue

            TheirMemberEntry  = cSKCC.members[MainCallSign]
            TheirMemberNumber = TheirMemberEntry['plain_number']

            fastQsoDate = cFastDateTime(QsoDate)

            if fastStartOfMonth < fastQsoDate < fastEndOfMonth:
                TheirJoin_Date = cUtil.effective(TheirMemberEntry['join_date'])

                if TheirJoin_Date and TheirJoin_Date < QsoDate:
                    DuringSprint = cSKCC.is_during_sprint(fastQsoDate)

                    if not QsoFreq:
                        continue

                    OnWarcFreq   = cSKCC.is_on_warc_frequency(QsoFreq)

                    BragOkay = OnWarcFreq or (not DuringSprint)

                    if TheirMemberNumber not in cls.Brag and BragOkay:
                        cls.Brag[TheirMemberNumber] = (QsoDate, TheirMemberNumber, MainCallSign, QsoFreq)

        if Print and 'BRAG' in cConfig.GOALS:
            Year = DateOfInterestGMT.year()
            MonthIndex = DateOfInterestGMT.month()-1
            MonthAbbrev = cFastDateTime.MONTH_NAMES[MonthIndex][:3]
            print(f'Total Brag contacts in {MonthAbbrev} {Year}: {len(cls.Brag)}')

    @classmethod
    async def get_goal_qsos_async(cls) -> None:
        """Optimized goal QSO processing with batched operations."""
        # Helper function to check date criteria
        def good(QsoDate: str, MemberDate: str, MyDate: str, EligibleDate: str | None = None) -> bool:
            if MemberDate == '' or MyDate == '':
                return False

            if EligibleDate and QsoDate < EligibleDate:
                return False

            return QsoDate >= MemberDate and QsoDate >= MyDate

        # Initialize collections
        collections: dict[str, dict[str, Any]] = {
            'C': cls.ContactsForC,
            'T': cls.ContactsForT,
            'S': cls.ContactsForS,
            'WAS': cls.ContactsForWAS,
            'WAS_C': cls.ContactsForWAS_C,
            'WAS_T': cls.ContactsForWAS_T,
            'WAS_S': cls.ContactsForWAS_S,
            'P': cls.ContactsForP,
            'K3Y': cls.ContactsForK3Y,
        }

        for collection in collections.values():
            collection.clear()

        # Process BRAG QSOs
        if 'BRAG_MONTHS' in globals() and 'BRAG' in cConfig.GOALS:
            for PrevMonth in range(abs(cConfig.BRAG_MONTHS), 0, -1):
                cQSO.get_brag_qsos(PrevMonth=PrevMonth, Print=True)

        # Process current month as well
        cQSO.get_brag_qsos(PrevMonth=0, Print=False)

        # Define key dates once for efficiency
        eligible_dates = {
            'prefix': AwardDates.PREFIX_START,
            'tribune': AwardDates.TRIBUNE_START,
            'senator': AwardDates.SENATOR_START,
            'was_c': AwardDates.WAS_C_START,
            'was_ts': AwardDates.WAS_TS_START
        }

        # Create reverse lookup for SKCC numbers to callsigns (for GetSKCCFromCall efficiency)
        skcc_number_to_call: dict[str, str] = {}
        for call, member_data in cSKCC.members.items():
            skcc_nr = member_data['plain_number']
            # Use the actual callsign (not main_call) for direct member number lookup
            # This handles cases where a callsign has its own member number
            skcc_number_to_call[skcc_nr] = call

        # Batch process all QSOs
        k3y_start = f'{cConfig.K3Y_YEAR}0102000000'
        k3y_end = f'{cConfig.K3Y_YEAR}0201000000'

        for Contact in cls.QSOs:
            QsoDate, QsoCallSign, QsoSPC, QsoFreq, QsoComment, QsoSKCC, QsoTxPwr, QsoRxPwr, QsoDXCC = Contact


            # Skip invalid callsigns
            if QsoCallSign in ('K9SKC', 'K3Y'):
                continue

            # Lookup member using helper method
            mbr_skcc_nr, found_call, is_historical_member = cls._lookup_member_from_qso(QsoSKCC, QsoCallSign, skcc_number_to_call)

<<<<<<< HEAD
            # Check if callsign exists in members database
            if QsoCallSign not in cSKCC.members:
                continue

            # Get member data once
            MainCallSign = cSKCC.members[QsoCallSign]['main_call']

            # Check if main callsign exists in members database
            if MainCallSign not in cSKCC.members:
                continue

            TheirMemberEntry = cSKCC.members[MainCallSign]
=======
            if not mbr_skcc_nr or not found_call:
                continue
            # For prefix processing, we need to use the ORIGINAL logged callsign, not the main_call
            # Store the found_call for member data lookup but keep QsoCallSign as logged
            MemberLookupCall = found_call

            # Get member data using the determined SKCC number (matches Xojo line 315)
            # For member number lookup matches, use the found call's data directly
            if MemberLookupCall in cSKCC.members and cSKCC.members[MemberLookupCall]['plain_number'] == mbr_skcc_nr:
                # Direct member number match - use this member's data
                TheirMemberEntry = cSKCC.members[MemberLookupCall]
                MainCallSign = MemberLookupCall
            else:
                # Fall back to main_call lookup
                MainCallSign = cSKCC.members[MemberLookupCall]['main_call']
                TheirMemberEntry = cSKCC.members[MainCallSign]
>>>>>>> 56840fb5

            TheirJoin_Date = cUtil.effective(TheirMemberEntry['join_date'])
            TheirC_Date = cUtil.effective(TheirMemberEntry['c_date'])
            TheirT_Date = cUtil.effective(TheirMemberEntry['t_date'])
            TheirS_Date = cUtil.effective(TheirMemberEntry['s_date'])
            # Use the determined member number from GetSKCCFromCall, not recalculated
            TheirMemberNumber = mbr_skcc_nr

            # Main validation: QSO date >= member join date AND not working yourself (matches Xojo line 318)
            # For historical members, we assume join date validation passes since QSO explicitly references that member
            date_validation_passes = (is_historical_member or good(QsoDate, TheirJoin_Date, cls.MyJoin_Date))

            if date_validation_passes and TheirMemberNumber != cls.MyMemberNumber:

                # K3Y processing
                if 'K3Y' in cConfig.GOALS and QsoDate >= k3y_start and QsoDate < k3y_end:
                    if k3y_match := re.match(r'.*?(?:K3Y|SKM)[\/-]([0-9]|KH6|KL7|KP4|AF|AS|EU|NA|OC|SA)', QsoComment, re.IGNORECASE):
                        Suffix = k3y_match.group(1).upper()

                        if Band := cSKCC.which_arrl_band(QsoFreq):
                            if Suffix not in cls.ContactsForK3Y:
                                cls.ContactsForK3Y[Suffix] = {}
                            cls.ContactsForK3Y[Suffix][Band] = QsoCallSign

                # Prefix processing - exact Xojo logic from AwardProcessorThreadWindow lines 485-511
                # Xojo only checks if QSO date >= 20130101 (line 485)
                if QsoDate >= eligible_dates['prefix']:
                    # Split callsign by "/" and process each segment (Xojo logic)
                    call_segments = QsoCallSign.split('/')

                    for pfx_call in call_segments:
                        # GetSKCCFromCall(pfx_call, mbr_skcc_nr) logic from Xojo
                        # Returns mbr_skcc_nr if pfx_call is found in member database, else empty string
                        pfx_skcc_nr = ""  # Default to empty string like Xojo

                        # Check if this segment exists in the member database
                        if pfx_call in cSKCC.members:
                            # Segment found in database - return the logged SKCC number
                            pfx_skcc_nr = TheirMemberNumber

                        # Xojo only processes if GetSKCCFromCall returned non-empty string
                        if pfx_skcc_nr != "":
                            # Extract prefix using exact Xojo logic from line 493-497
                            if len(pfx_call) >= 3 and pfx_call[2].isdigit():
                                Prefix = pfx_call[:3]  # First 3 characters
                            else:
                                Prefix = pfx_call[:2]  # First 2 characters

                            iTheirMemberNumber = int(TheirMemberNumber)

                            # Update if this is a new prefix or higher SKCC number (line 499-503)
                            if Prefix not in cls.ContactsForP or iTheirMemberNumber > cls.ContactsForP[Prefix][2]:
                                # Use the name from the segment's member data if found
                                seg_name = cSKCC.members[pfx_call].get('name', '') if pfx_call in cSKCC.members else ''
                                cls.ContactsForP[Prefix] = (QsoDate, Prefix, iTheirMemberNumber, seg_name)

                            break  # Only process first valid segment (line 510)

                # Process C, T, S in one batch
                # For Centurion award: basic validation already done above
                # Always update (last QSO wins, matching potential reference behavior)
                cls.ContactsForC[TheirMemberNumber] = (QsoDate, TheirMemberNumber, MainCallSign)

                if good(QsoDate, TheirC_Date, cls.MyC_Date, eligible_dates['tribune']):
                    cls.ContactsForT[TheirMemberNumber] = (QsoDate, TheirMemberNumber, MainCallSign)

                if good(QsoDate, TheirT_Date, cls.MyTX8_Date, eligible_dates['senator']):
                    cls.ContactsForS[TheirMemberNumber] = (QsoDate, TheirMemberNumber, MainCallSign)

                # Process WAS entries for states
                if QsoSPC in US_STATES:
                    # Base WAS - basic validation already done above
                    if QsoSPC not in cls.ContactsForWAS:
                        cls.ContactsForWAS[QsoSPC] = (QsoSPC, QsoDate, QsoCallSign)

                    # WAS variants
                    if QsoDate >= eligible_dates['was_c']:
                        if TheirC_Date and QsoDate >= TheirC_Date:
                            if QsoSPC not in cls.ContactsForWAS_C:
                                cls.ContactsForWAS_C[QsoSPC] = (QsoSPC, QsoDate, QsoCallSign)

                    if QsoDate >= eligible_dates['was_ts']:
                        if TheirT_Date and QsoDate >= TheirT_Date:
                            if QsoSPC not in cls.ContactsForWAS_T:
                                cls.ContactsForWAS_T[QsoSPC] = (QsoSPC, QsoDate, QsoCallSign)

                        if TheirS_Date and QsoDate >= TheirS_Date:
                            if QsoSPC not in cls.ContactsForWAS_S:
                                cls.ContactsForWAS_S[QsoSPC] = (QsoSPC, QsoDate, QsoCallSign)

                # Process QRP contacts if QRP is a goal
                if 'QRP' in cConfig.GOALS and QsoTxPwr and QsoFreq > 0:
                    # Parse power - ensure it's numeric and <= 5 watts
                    try:
                        tx_power = float(QsoTxPwr.strip())
                        if tx_power <= 5.0:
                            # Determine QRP type: 1xQRP (TX only) or 2xQRP (TX + RX)
                            qrp_type = 1  # Default to 1xQRP
                            if QsoRxPwr and QsoRxPwr.strip():
                                try:
                                    rx_power = float(QsoRxPwr.strip())
                                    if rx_power <= 5.0:
                                        qrp_type = 2  # 2xQRP: both TX and RX <= 5W
                                except (ValueError, TypeError):
                                    pass  # Keep as 1xQRP if RX power is invalid
                            
                            # Determine band from frequency
                            band = cls._frequency_to_band(QsoFreq)
                            if band:
                                # Use unique key for each QRP contact - QRP allows multiple contacts per member/band
                                qrp_key = f"{TheirMemberNumber}_{band}_{QsoDate}"
                                if qrp_key not in cls.ContactsForQRP:
                                    cls.ContactsForQRP[qrp_key] = (QsoDate, TheirMemberNumber, MainCallSign, qrp_type)
                    except (ValueError, TypeError):
                        pass  # Skip invalid power values
                
                # Process DX contacts if DX is a goal
                if 'DX' in cConfig.GOALS:
                    # Get DXCC code - prioritize ADI file DXCC, fallback to member data
                    dxcc_code = QsoDXCC.strip() if QsoDXCC else ''
                    if not dxcc_code:
                        # Try to get from member data
                        dxcc_code = TheirMemberEntry.get('dxcode', '').strip()
                    
                    if dxcc_code and dxcc_code.isdigit():
                        # Normalize DXCC code by converting to integer to remove leading zeros
                        dxcc_code = str(int(dxcc_code))
                        
                        # Use user's DXCC code from membership data
                        home_dxcc = cls.MyDXCC_Code
                        
                        # DXC: Count unique countries (date >= 20091219, allows one home country contact)
                        if QsoDate >= '20091219':
                            if dxcc_code == home_dxcc:
                                # Home country - only allow one contact
                                if not cls.DXC_HomeCountryUsed:
                                    cls.ContactsForDXC[dxcc_code] = (QsoDate, TheirMemberNumber, MainCallSign)
                                    cls.DXC_HomeCountryUsed = True
                            else:
                                # Foreign country - count all unique DXCC entities
                                if dxcc_code not in cls.ContactsForDXC:
                                    cls.ContactsForDXC[dxcc_code] = (QsoDate, TheirMemberNumber, MainCallSign)
                        
                        # DXQ: Count unique member QSOs from foreign countries (date >= 20090614, no home country)
                        if QsoDate >= '20090614' and dxcc_code != home_dxcc:
                            if TheirMemberNumber not in cls.ContactsForDXQ:
                                cls.ContactsForDXQ[TheirMemberNumber] = (QsoDate, TheirMemberNumber, MainCallSign)

        # Generate output files
        QSOs_Dir = 'QSOs'
        if not await aiofiles.os.path.exists(QSOs_Dir):
            os.makedirs(QSOs_Dir)

        # Award files
        await cls.award_cts_async('C', cls.ContactsForC)
        await cls.award_cts_async('T', cls.ContactsForT)
        await cls.award_cts_async('S', cls.ContactsForS)
        await cls.award_was_async('WAS', cls.ContactsForWAS)
        await cls.award_was_async('WAS-C', cls.ContactsForWAS_C)
        await cls.award_was_async('WAS-T', cls.ContactsForWAS_T)
        await cls.award_was_async('WAS-S', cls.ContactsForWAS_S)
        await cls.award_p_async(cls.ContactsForP)
        await cls.award_qrp_async(cls.ContactsForQRP)
        await cls.award_dx_async()
        await cls.track_brag_async(cls.Brag)

        # Print K3Y contacts if needed
        if 'K3Y' in cConfig.GOALS:
            cls.print_k3y_contacts()

    @classmethod
    async def award_dx_async(cls) -> None:
        """Write DXC and DXQ award files."""
        # Write DXC file (unique countries)
        if cls.ContactsForDXC:
            async with aiofiles.open(f'QSOs/{cConfig.MY_CALLSIGN}-DXC.txt', 'w', encoding='utf-8') as file:
                await file.write(f"DXC Award Progress for {cConfig.MY_CALLSIGN}\n")
                await file.write("=" * 50 + "\n\n")
                await file.write("DXCC  Date        CallSign     Member#\n")
                await file.write("-" * 40 + "\n")
                
                for dxcc_code, (qso_date, member_number, callsign) in sorted(cls.ContactsForDXC.items()):
                    date_str = f"{qso_date[:4]}-{qso_date[4:6]}-{qso_date[6:8]}"
                    await file.write(f"{dxcc_code:>4}  {date_str}  {callsign:<12} {member_number}\n")
                
                await file.write(f"\nTotal Countries: {len(cls.ContactsForDXC)} (Need: 100)\n")
                await file.write(f"Progress: {len(cls.ContactsForDXC):.1f}%\n")
        
        # Write DXQ file (foreign member QSOs)
        if cls.ContactsForDXQ:
            async with aiofiles.open(f'QSOs/{cConfig.MY_CALLSIGN}-DXQ.txt', 'w', encoding='utf-8') as file:
                await file.write(f"DXQ Award Progress for {cConfig.MY_CALLSIGN}\n")
                await file.write("=" * 50 + "\n\n")
                await file.write("Date        CallSign     Member#\n")
                await file.write("-" * 35 + "\n")
                
                for member_number, (qso_date, _, callsign) in sorted(cls.ContactsForDXQ.items(), key=lambda x: x[1][0]):
                    date_str = f"{qso_date[:4]}-{qso_date[4:6]}-{qso_date[6:8]}"
                    await file.write(f"{date_str}  {callsign:<12} {member_number}\n")
                
                await file.write(f"\nTotal Foreign Member QSOs: {len(cls.ContactsForDXQ)} (Need: 100)\n")
                await file.write(f"Progress: {len(cls.ContactsForDXQ):.1f}%\n")
    
    @classmethod
    async def award_qrp_async(cls, QSOs: dict[str, tuple[str, str, str, int]]) -> None:
        """Generate QRP award files with point calculations using generator-based streaming."""
        import aiofiles

        if not QSOs:
            return

        # QRP point values by band (using hoisted constant)
        band_points = cls._QRP_BAND_POINTS_AWARDS

        def qrp_2x_contacts_generator() -> Iterator[tuple[str, str, str, str, float]]:
            """Generator that yields QRP 2x contacts (TX and RX <= 5W), sorted by date."""
            contacts: list[tuple[str, str, str, str, float]] = []
            for qso_key, (qso_date, member_number, callsign, qrp_type) in QSOs.items():
                if qrp_type == 2:  # QRP 2x: TX power <= 5W AND RX power <= 5W
                    # Extract band from the key (format: "member_band_date")
                    key_parts = qso_key.split('_')
                    band: str = key_parts[1] if len(key_parts) >= 3 else ""
                    points: float = band_points.get(band, 0.0)
                    contacts.append((qso_date, member_number, callsign, band, points))
            
            # Sort by date and yield
            yield from sorted(contacts, key=lambda x: x[0])

        # Write 1xQRP file (ALL QRP contacts count toward 1xQRP)
        def all_qrp_contacts_generator() -> Iterator[tuple[str, str, str, str, float]]:
            """Generator that yields ALL QRP contacts (both 1x and 2x), sorted by date."""
            contacts: list[tuple[str, str, str, str, float]] = []
            for qso_key, (qso_date, member_number, callsign, _) in QSOs.items():
                # ALL QRP contacts count toward 1xQRP award
                key_parts = qso_key.split('_')
                band: str = key_parts[1] if len(key_parts) >= 3 else ""
                points: float = band_points.get(band, 0.0)
                contacts.append((qso_date, member_number, callsign, band, points))
            
            # Sort by date and yield
            yield from sorted(contacts, key=lambda x: x[0])
        
        qrp_1x_generator = all_qrp_contacts_generator()
        qrp_1x_first = next(qrp_1x_generator, None)
        if qrp_1x_first is not None:
            async with aiofiles.open(f'QSOs/{cConfig.MY_CALLSIGN}-QRP-1x.txt', 'w', encoding='utf-8') as file:
                await file.write(f"1xQRP Award Progress for {cConfig.MY_CALLSIGN}\n")
                await file.write("=" * 50 + "\n\n")
                
                total_points: float = 0.0
                index = 1
                
                # Process first contact
                _, member_number, callsign, band, points = qrp_1x_first
                total_points += points
                await file.write(f"{index:>4} {member_number:>8} {callsign:<12} {band:<6} {points:>6.1f} {total_points:>8.1f}\n")
                index += 1
                
                # Process remaining contacts from generator
                for _, member_number, callsign, band, points in qrp_1x_generator:
                    total_points += points
                    await file.write(f"{index:>4} {member_number:>8} {callsign:<12} {band:<6} {points:>6.1f} {total_points:>8.1f}\n")
                    index += 1
                
                await file.write(f"\nTotal Points: {total_points:.1f} (Need: 300)\n")
                await file.write(f"Progress: {total_points/3:.1f}%\n")

        # Write 2xQRP file
        qrp_2x_generator = qrp_2x_contacts_generator()
        qrp_2x_first = next(qrp_2x_generator, None)
        if qrp_2x_first is not None:
            async with aiofiles.open(f'QSOs/{cConfig.MY_CALLSIGN}-QRP-2x.txt', 'w', encoding='utf-8') as file:
                await file.write(f"2xQRP Award Progress for {cConfig.MY_CALLSIGN}\n")
                await file.write("=" * 50 + "\n\n")
                
                total_points: float = 0.0
                index = 1
                
                # Process first contact
                _, member_number, callsign, band, points = qrp_2x_first
                total_points += points
                await file.write(f"{index:>4} {member_number:>8} {callsign:<12} {band:<6} {points:>6.1f} {total_points:>8.1f}\n")
                index += 1
                
                # Process remaining contacts from generator
                for _, member_number, callsign, band, points in qrp_2x_generator:
                    total_points += points
                    await file.write(f"{index:>4} {member_number:>8} {callsign:<12} {band:<6} {points:>6.1f} {total_points:>8.1f}\n")
                    index += 1
                
                await file.write(f"\nTotal Points: {total_points:.1f} (Need: 150)\n")
                await file.write(f"Progress: {total_points*2/3:.1f}%\n")

    @classmethod
    async def award_p_async(cls, QSOs: dict[str, tuple[str, str, int, str]]) -> None:
        """Async version of award_p to write files using aiofiles"""
        import aiofiles  # You'll need to add this to your imports

        async with aiofiles.open(f'QSOs/{cConfig.MY_CALLSIGN}-P.txt', mode='w', encoding='utf-8') as file:  # type: ignore
            iPoints = 0
            for index, (_qso_date, prefix, member_number, first_name) in enumerate(
                sorted(QSOs.values(), key=lambda q: q[1]), start=1
            ):
                iPoints += member_number
                await file.write(f"{index:>4} {member_number:>8} {first_name:<10.10} {prefix:<6} {iPoints:>12,}\n")

    @classmethod
    async def award_cts_async(cls, Class: str, QSOs_dict: dict[str, tuple[str, str, str]]) -> None:
        """Async version of award_cts to write files using aiofiles"""
        import aiofiles

        QSOs = QSOs_dict.values()
        QSOs = sorted(QSOs, key=lambda QsoTuple: (QsoTuple[0], QsoTuple[2]))

        async with aiofiles.open(f'QSOs/{cConfig.MY_CALLSIGN}-{Class}.txt', mode='w', encoding='utf-8') as File:  # type: ignore
            for Count, (QsoDate, TheirMemberNumber, MainCallSign) in enumerate(QSOs):
                Date = f'{QsoDate[0:4]}-{QsoDate[4:6]}-{QsoDate[6:8]}'
                await File.write(f'{Count+1:<4}  {Date}   {MainCallSign:<9}   {TheirMemberNumber:<7}\n')

    @classmethod
    async def award_was_async(cls, Class: str, QSOs_dict: dict[str, tuple[str, str, str]]) -> None:
        """Async version of award_was to write files using aiofiles"""
        import aiofiles

        QSOsByState = {spc: (spc, date, callsign) for spc, date, callsign in sorted(QSOs_dict.values(), key=lambda q: q[0])}

        async with aiofiles.open(f'QSOs/{cConfig.MY_CALLSIGN}-{Class}.txt', mode='w', encoding='utf-8') as file:  # type: ignore
            for state in US_STATES:
                if state in QSOsByState:
                    spc, date, callsign = QSOsByState[state]
                    await file.write(f"{spc}    {callsign:<12}  {date[:4]}-{date[4:6]}-{date[6:8]}\n")
                else:
                    await file.write(f"{state}\n")

    @classmethod
    async def track_brag_async(cls, QSOs: dict[str, tuple[str, str, str, float]]) -> None:
        """Async version of track_brag to write files using aiofiles"""
        import aiofiles

        async with aiofiles.open(f'QSOs/{cConfig.MY_CALLSIGN}-BRAG.txt', mode='w', encoding='utf-8') as file:  # type: ignore
            for count, (qso_date, their_member_number, main_callsign, qso_freq) in enumerate(
                sorted(QSOs.values()), start=1
            ):
                date = f"{qso_date[:4]}-{qso_date[4:6]}-{qso_date[6:8]}"
                if qso_freq:
                    await file.write(f"{count:<4} {date}  {their_member_number:<6}  {main_callsign}  {qso_freq / 1000:.3f}\n")
                else:
                    await file.write(f"{count:<4} {date}  {their_member_number:<6}  {main_callsign}\n")

    @classmethod
    def print_k3y_contacts(cls) -> None:
        # Could be cleaner, but want to match order on the SKCC K3Y website.
        print('')
        print(f'K3Y {cConfig.K3Y_YEAR}')
        print('========')
        print(f'{"Station": <8}|', end = '')
        print(f'{"160m": ^7}|', end = '')
        print(f'{"80m": ^7}|', end = '')
        print(f'{"40m": ^7}|', end = '')
        print(f'{"30m": ^7}|', end = '')
        print(f'{"20m": ^7}|', end = '')
        print(f'{"17m": ^7}|', end = '')
        print(f'{"15m": ^7}|', end = '')
        print(f'{"12m": ^7}|', end = '')
        print(f'{"10m": ^7}|', end = '')
        print(f'{"6m": ^7}|', end = '')
        print()

        def print_station(Station: str) -> None:
            _Prefix, Suffix = re.split('[/-]', Station)

            def print_band(Band: int) -> None:
                if (Suffix in cls.ContactsForK3Y) and (Band in cls.ContactsForK3Y[Suffix]):
                    print(f'{" " + cls.ContactsForK3Y[Suffix][Band]: <7}|', end = '')
                else:
                    print(f'{"": <7}|', end = '')

            print(f'{Station: <8}|', end = '')
            print_band(160)
            print_band(80)
            print_band(40)
            print_band(30)
            print_band(20)
            print_band(17)
            print_band(15)
            print_band(12)
            print_band(10)
            print_band(6)
            print()

        print_station('K3Y/0')
        print_station('K3Y/1')
        print_station('K3Y/2')
        print_station('K3Y/3')
        print_station('K3Y/4')
        print_station('K3Y/5')
        print_station('K3Y/6')
        print_station('K3Y/7')
        print_station('K3Y/8')
        print_station('K3Y/9')
        print_station('K3Y/KH6')
        print_station('K3Y/KL7')
        print_station('K3Y/KP4')
        print_station('SKM-AF')
        print_station('SKM-AS')
        print_station('SKM-EU')
        print_station('SKM-NA')
        print_station('SKM-OC')
        print_station('SKM-SA')

class cSpotters:
    spotters: ClassVar[dict[str, tuple[int, list[int]]]] = {}
    _columns_regex: ClassVar[re.Pattern[str]] = re.compile(
        r'<td.*?><a href="/dxsd1.php\?f=.*?>\s*(.*?)\s*</a>.*?</td>\s*'
        r'<td.*?>\s*(.*?)</a></td>\s*<td.*?>(.*?)</td>',
        re.S
    )

    @staticmethod
    def locator_to_latlong(locator: str) -> tuple[float, float]:
        """Converts a Maidenhead locator into corresponding WGS84 coordinates."""
        locator = locator.upper()
        length = len(locator)

        if length not in {4, 6} or any(
            not ('A' <= locator[i] <= 'R') if i in {0, 1} else
            not ('0' <= locator[i] <= '9') if i in {2, 3} else
            not ('A' <= locator[i] <= 'X') for i in range(length)
        ):
            raise ValueError("Invalid Maidenhead locator.")

        longitude = (ord(locator[0]) - ord('A')) * 20 - 180 + (ord(locator[2]) - ord('0')) * 2
        latitude = (ord(locator[1]) - ord('A')) * 10 - 90 + (ord(locator[3]) - ord('0'))

        if length == 6:
            longitude += (ord(locator[4]) - ord('A')) * (2 / 24) + (1 / 24.0)
            latitude += (ord(locator[5]) - ord('A')) * (1 / 24) + (0.5 / 24.0)
        else:
            longitude += 1
            latitude += 0.5

        return latitude, longitude

    @staticmethod
    def calculate_distance(locator1: str, locator2: str) -> float:
        """Calculates the great-circle distance between two Maidenhead locators in km."""
        R = 6371  # Earth radius in km

        try:
            lat1, lon1 = cSpotters.locator_to_latlong(locator1)
            lat2, lon2 = cSpotters.locator_to_latlong(locator2)
        except Exception as e:
            raise ValueError(f"Invalid Maidenhead locator: {e}")

        # Compute differences in latitude and longitude
        lat_diff: float = lat2 - lat1
        lon_diff: float = lon2 - lon1

        # Convert differences to radians
        d_lat: float = radians(lat_diff)
        d_lon: float = radians(lon_diff)

        # Convert individual latitudes to radians
        r_lat1: float = radians(lat1)
        r_lat2: float = radians(lat2)

        a = sin(d_lat / 2) ** 2 + cos(r_lat1) * cos(r_lat2) * sin(d_lon / 2) ** 2
        return 2 * R * atan2(sqrt(a), sqrt(1 - a))

    @classmethod
    async def get_spotters_async(cls) -> None:
        """Get RBN spotters within the configured radius using parallel async requests."""
        print(f"\nFinding RBN spotters within {cConfig.SPOTTER_RADIUS} miles of '{cConfig.MY_GRIDSQUARE}'...")

        try:
            # Use aiohttp instead of requests for async HTTP
<<<<<<< HEAD
            async with aiohttp.ClientSession(timeout=ClientTimeout(total=cConfig.HTTP_TIMEOUT)) as session:
                async with session.get('https://reversebeacon.net/cont_includes/status.php?t=skt') as response:
=======
            async with aiohttp.ClientSession(timeout=ClientTimeout(total=10)) as session:
                async with session.get(RBN_STATUS_URL) as response:
>>>>>>> 56840fb5
                    if response.status != 200:
                        print(f'*** Fatal Error: Unable to retrieve spotters from RBN: HTTP {response.status}')
                        sys.exit()
                    html = await response.text()
        except aiohttp.ClientError as e:
            print(f'*** Fatal Error: Unable to retrieve spotters from RBN: {e}')
            sys.exit()

        rows = re.findall(r'<tr.*?online24h online7d total">(.*?)</tr>', html, re.S)

        # Use hoisted regex pattern
        columns_regex = cls._columns_regex

        # Process spotters in parallel
        processing_tasks: list[Coroutine[Any, Any, None]]  = []

        for row in rows:
            for spotter, csv_bands, grid in columns_regex.findall(row):
                if grid in ["XX88LL"]:
                    continue

                processing_tasks.append(cls._process_spotter(spotter, csv_bands, grid))

        # Wait for all processing tasks to complete
        await asyncio.gather(*processing_tasks)

    @classmethod
    async def _process_spotter(cls, spotter: str, csv_bands: str, grid: str) -> None:
        """Process a single spotter entry asynchronously."""
        try:
            miles = int(cSpotters.calculate_distance(cConfig.MY_GRIDSQUARE, grid) * 0.62137)

            # Parse bands from csv string
            valid_bands = {"160m", "80m", "60m", "40m", "30m", "20m", "17m", "15m", "12m", "10m", "6m"}
            bands = list(int(b[:-1]) for b in csv_bands.split(',') if b in valid_bands)

            cls.spotters[spotter] = (miles, bands)
        except ValueError:
            pass

    @classmethod
    def get_nearby_spotters(cls) -> list[tuple[str, int]]:
        spotters_sorted = sorted(cls.spotters.items(), key=lambda item: item[1][0])
        nearbySpotters = list((spotter, miles) for spotter, (miles, _) in spotters_sorted if miles <= cConfig.SPOTTER_RADIUS)
        return nearbySpotters

    @classmethod
    def get_distance(cls, Spotter: str) -> int:
        Miles, _ = cls.spotters[Spotter]
        return Miles

class cSKCC:
    _roster_columns_regex: ClassVar[re.Pattern[str]] = re.compile(r"<td.*?>(.*?)</td>", re.I | re.S)
    
    class cMemberEntry(TypedDict):
        name: str
        plain_number: str
        spc: str
        dxcode: str
        join_date: str
        c_date: str
        t_date: str
        tx8_date: str
        s_date: str
        main_call: str
        mbr_status: str

    members:         ClassVar[dict[str, cMemberEntry]] = {}

    centurion_level: ClassVar[dict[str, int]] = {}

    tribune_level:   ClassVar[dict[str, int]] = {}
    senator_level:   ClassVar[dict[str, int]] = {}
    was_level:       ClassVar[dict[str, int]] = {}
    was_c_level:     ClassVar[dict[str, int]] = {}

    was_t_level:     ClassVar[dict[str, int]] = {}
    was_s_level:     ClassVar[dict[str, int]] = {}
    prefix_level:    ClassVar[dict[str, int]] = {}
    dxq_level:       ClassVar[dict[str, int]] = {}
    dxc_level:       ClassVar[dict[str, int]] = {}
    qrp_1x_level:    ClassVar[dict[str, int]] = {}
    qrp_2x_level:    ClassVar[dict[str, int]] = {}


    # Cache for frequently accessed member data
    _member_cache:   ClassVar[dict[str, dict[str, str]]] = {}

    _month_abbreviations: ClassVar[dict[str, int]] = {
        'Jan':1, 'Feb':2, 'Mar':3, 'Apr':4,  'May':5,  'Jun':6,
        'Jul':7, 'Aug':8, 'Sep':9, 'Oct':10, 'Nov':11, 'Dec':12
    }

    _calling_frequencies_khz: ClassVar[dict[int, list[float]]] = {
        160 : [1813.5],
        80  : [3530,  3550],
        60  : [],
        40  : [7038, 7055, 7114],
        30  : [10120],
        20  : [14050, 14114],
        17  : [18080],
        15  : [21050, 21114],
        12  : [24910],
        10  : [28050, 28114],
        6   : [50090]
    }

    @classmethod
    async def initialize_async(cls) -> None:
        """Initialize SKCC data using parallel downloads for rosters."""
        # First, read the main SKCC data
        await cls.read_skcc_data_async()

        # Convert the synchronous methods to async
        print("Downloading award rosters...")

        try:
            # Create a list of coroutines for all downloads
            tasks = [
                cls.read_level_list_async('Centurion', 'centurionlist.txt'),
                cls.read_level_list_async('Tribune', 'tribunelist.txt'),
                cls.read_level_list_async('Senator', 'senator.txt'),
                cls.read_roster_async('WAS', 'operating_awards/was/was_roster.php'),
                cls.read_roster_async('WAS-C', 'operating_awards/was-c/was-c_roster.php'),
                cls.read_roster_async('WAS-T', 'operating_awards/was-t/was-t_roster.php'),
                cls.read_roster_async('WAS-S', 'operating_awards/was-s/was-s_roster.php'),
                cls.read_roster_async('PFX', 'operating_awards/pfx/prefix_roster.php'),
                cls.read_roster_async('DXQ', 'operating_awards/dx/dxq_roster.php'),
                cls.read_roster_async('DXC', 'operating_awards/dx/dxc_roster.php'),
                cls.read_roster_async('QRP 1x', 'operating_awards/qrp_awards/qrp_x1_roster.php'),
                cls.read_roster_async('QRP 2x', 'operating_awards/qrp_awards/qrp_x2_roster.php')
            ]

            try:
                results = await asyncio.wait_for(asyncio.gather(*tasks), timeout=30)
            except asyncio.TimeoutError:
                print("Timeout loading rosters")
                return

            # Unpack results
            cls.centurion_level, cls.tribune_level, cls.senator_level, \
            cls.was_level, cls.was_c_level, cls.was_t_level, \
            cls.was_s_level, cls.prefix_level, cls.dxq_level, \
            cls.dxc_level, cls.qrp_1x_level, cls.qrp_2x_level = results

            print("Successfully downloaded all award rosters.")
        except asyncio.TimeoutError:
            print("Timeout error downloading rosters.")
            sys.exit(1)
        except Exception as e:
            print(f"Error downloading rosters: {e}")
            sys.exit(1)

    @classmethod
    def build_member_info(cls, CallSign: str) -> str:
        entry = cls.members[CallSign]
        number, suffix = cls.get_full_member_number(CallSign)

        return f'({number:>5} {suffix:<4} {entry["name"]:<9.9} {entry["spc"]:>3})'

    @staticmethod
    def wes(Year: int, Month: int) -> tuple[cFastDateTime, cFastDateTime]:
        start_time = cFastDateTime((Year, Month, 1)).first_weekday_from_date('Sat').first_weekday_after_date('Sat') + timedelta(hours=12)
        return start_time, start_time + timedelta(hours=35, minutes=59, seconds=59)

    @staticmethod
    def sks(Year: int, Month: int) -> tuple[cFastDateTime, cFastDateTime]:
        start_date = cFastDateTime((Year, Month, 1))

        for _ in range(4):  # Loop exactly 4 times
            start_date = start_date.first_weekday_after_date('Wed')

        return start_date, start_date + timedelta(hours=2)

    @staticmethod
    def sksa(Year: int, Month: int) -> tuple[cFastDateTime, cFastDateTime]:
        start_time = cFastDateTime((Year, Month, 1)).first_weekday_from_date('Fri').first_weekday_after_date('Fri') + timedelta(hours=22)
        return start_time, start_time + timedelta(hours=1, minutes=59, seconds=59)

    @staticmethod
    def skse(Year: int, Month: int) -> tuple[cFastDateTime, cFastDateTime]:
        start_time = cFastDateTime((Year, Month, 1)).first_weekday_from_date('Thu') + timedelta(hours=20 if Month in {1, 2, 3, 11, 12} else 19)
        return start_time, start_time + timedelta(hours=1, minutes=59, seconds=59)

    @staticmethod
    def is_during_sprint(fastDateTime: cFastDateTime) -> bool:
        year, month = fastDateTime.year(), fastDateTime.month()

        return any(
            start <= fastDateTime <= end
            for start, end in (cSKCC.wes(year, month),  cSKCC.sks(year, month),
                               cSKCC.skse(year, month), cSKCC.sksa(year, month))
        )

    @staticmethod
    async def block_during_update_window_async() -> None:
        def time_now_gmt() -> int:
            TimeNowGMT = time.strftime('%H%M00', time.gmtime())
            return int(TimeNowGMT)

        if time_now_gmt() % 20000 == 0:
            print('The SKCC website updates files every even UTC hour.')
            print('SKCC Skimmer will start when complete.  Please wait...')

            while time_now_gmt() % 20000 == 0:
                await asyncio.sleep(2)  # Non-blocking sleep
                sys.stderr.write('.')
            else:
                print('')

    ''' The SKCC month abbreviations are always in US format.  We
            don't want to use the built in date routines because they are
            locale sensitive and could be misinterpreted in other countries.
    '''
    @staticmethod
    def normalize_skcc_date(Date: str) -> str:
        if not Date:
            return ""

        sDay, sMonthAbbrev, sYear = Date.split()
        return f"{int(sYear):04}{cSKCC._month_abbreviations[sMonthAbbrev]:02}{int(sDay):02}000000"

    @classmethod
    def extract_callsign(cls, CallSign: str) -> str | None:
        # Strip punctuation except '/'
        CallSign = CallSign.strip(string.punctuation.replace("/", ""))

        if CallSign in cls.members or CallSign == "K3Y":
            return CallSign

        if "/" in CallSign:
            parts = CallSign.split("/")
            if len(parts) in {2, 3}:  # Valid cases
                prefix, suffix = parts[:2]
                return prefix if prefix in cls.members else suffix if suffix in cls.members else None

        return None

    @staticmethod
    async def read_level_list_async(Type: str, URL: str) -> dict[str, int] | NoReturn:
        """Read award level list with async HTTP request."""
        print(f"Retrieving SKCC award info from {URL}...")

        try:
            # Use aiohttp instead of requests for async HTTP
<<<<<<< HEAD
            async with aiohttp.ClientSession(timeout=aiohttp.ClientTimeout(total=cConfig.HTTP_TIMEOUT)) as session:
                async with session.get(f"https://www.skccgroup.com/{URL}") as response:
=======
            async with aiohttp.ClientSession(timeout=aiohttp.ClientTimeout(total=10)) as session:
                async with session.get(f"{SKCC_BASE_URL}{URL}") as response:
>>>>>>> 56840fb5
                    if response.status != 200:
                        print(f"Error retrieving award info: HTTP {response.status}")
                        return {}
                    text = await response.text()
        except Exception as e:
            print(f"Error retrieving award info: {e}")
            return {}

        today_gmt = time.strftime("%Y%m%d000000", time.gmtime())
        level: dict[str, int] = {}

        for line in text.splitlines()[1:]:
            try:
                cert_number, call_sign, member_number, *_rest, effective_date, endorsements = line.split("|")
            except ValueError:
                continue  # Skip malformed lines

            # Parse x_factor safely with bounds checking
            if " " in cert_number:
                parts = cert_number.split()
                if len(parts) > 1 and len(parts[1]) > 1:
                    try:
                        x_factor = int(parts[1][1:])
                    except (ValueError, IndexError):
                        x_factor = 1
                else:
                    x_factor = 1
            else:
                x_factor = 1
            level[member_number] = x_factor

            skcc_effective_date = cSKCC.normalize_skcc_date(effective_date)

            if today_gmt < skcc_effective_date:
                print(f"  FYI: Brand new {Type}, {call_sign}, will be effective 00:00Z {effective_date}")
            elif Type == "Tribune" and (match := re.search(r"\*Tx8: (.*?)$", endorsements)):
                skcc_effective_tx8_date = cSKCC.normalize_skcc_date(match.group(1))
                if today_gmt < skcc_effective_tx8_date:
                    print(f"  FYI: Brand new Tx8, {call_sign}, will be effective 00:00Z {match.group(1)}")

        return level

    @staticmethod
    async def read_roster_async(Name: str, URL: str) -> dict[str, int] | NoReturn:
        """Read roster with async HTTP request."""
        print(f"Retrieving SKCC {Name} roster...")

        try:
            # Use aiohttp instead of requests for async HTTP
<<<<<<< HEAD
            async with aiohttp.ClientSession(timeout=aiohttp.ClientTimeout(total=cConfig.HTTP_TIMEOUT)) as session:
                async with session.get(f"https://www.skccgroup.com/{URL}") as response:
=======
            async with aiohttp.ClientSession(timeout=aiohttp.ClientTimeout(total=10)) as session:
                async with session.get(f"{SKCC_BASE_URL}{URL}") as response:
>>>>>>> 56840fb5
                    if response.status != 200:
                        print(f"Error retrieving {Name} roster: HTTP {response.status}")
                        return {}
                    text = await response.text()
        except Exception as e:
            print(f"Error retrieving {Name} roster: {e}")
            return {}

        rows = re.findall(r"<tr.*?>(.*?)</tr>", text, re.I | re.S)
<<<<<<< HEAD
        columns_regex = re.compile(r"<td.*?>(.*?)</td>", re.I | re.S)

        result: dict[str, int] = {}
        for row in rows[1:]:
            cols = columns_regex.findall(row)
            if cols and len(cols) >= 2:
                member_number = cols[1]
                cert_info = cols[0]

                # Parse x_factor safely with bounds checking
                if " " in cert_info:
                    parts = cert_info.split()
                    if len(parts) > 1 and len(parts[1]) > 1:
                        try:
                            x_factor = int(parts[1][1:])
                        except (ValueError, IndexError):
                            x_factor = 1
                    else:
                        x_factor = 1
                else:
                    x_factor = 1

                result[member_number] = x_factor

        return result
=======
        # Use hoisted regex pattern
        columns_regex = cSKCC._roster_columns_regex

        # For DX and QRP rosters, use SKCC number (column 2) as key
        if Name in ['DXC', 'DXQ', 'QRP 1x', 'QRP 2x']:
            return {
                (cols := columns_regex.findall(row))[2]: int(cols[0].split()[1][1:]) if " " in cols[0] else 1
                for row in rows[1:]
                if (cols := columns_regex.findall(row)) and len(cols) >= 3  # Ensure valid row data with SKCC number
            }
        else:
            # For other rosters, use callsign (column 1) as key
            return {
                (cols := columns_regex.findall(row))[1]: int(cols[0].split()[1][1:]) if " " in cols[0] else 1
                for row in rows[1:]
                if (cols := columns_regex.findall(row)) and len(cols) >= 2  # Ensure valid row data
            }
>>>>>>> 56840fb5

    @classmethod
    async def read_skcc_data_async(cls) -> None | NoReturn:
        """Read SKCC member data asynchronously with improved error handling."""
        print('Retrieving SKCC award dates...')

        url = SKCC_DATA_URL

        try:
            async with aiohttp.ClientSession(timeout=aiohttp.ClientTimeout(total=30)) as session:
                async with session.get(url) as response:
                    if response.status != 200:
                        print(f"Unexpected response code {response.status} from SKCC website")
                        sys.exit(1)
                    text = await response.text()
        except aiohttp.ClientError as e:
            print(f"Error retrieving SKCC data: {e}")
            sys.exit(1)

        lines = text.splitlines()

        # Clear existing data
        cls.members.clear()
        cls._member_cache.clear()

        for line in lines[1:]:
            try:
                fields = line.split("|")
                (
                    number, current_call, name, spc, other_calls, dxcode, join_date, c_date, t_date, tx8_date, s_date, mbr_status, *_
                ) = fields
            except ValueError:
                print("Error parsing SKCC data line. Skipping.")
                continue

            all_calls = [current_call] + list(x.strip() for x in other_calls.split(",")) if other_calls else [current_call]

            # Derive plain number by removing suffix letters from SKCCNR
            plain_number = re.sub(r'[A-Z]+$', '', number)

            for call in all_calls:
                cls.members[call] = {
                    'name'         : name,
                    'plain_number' : plain_number,
                    'spc'          : spc,
                    'dxcode'       : dxcode,
                    'join_date'    : cls.normalize_skcc_date(join_date),
                    'c_date'       : cls.normalize_skcc_date(c_date),
                    't_date'       : cls.normalize_skcc_date(t_date),
                    'tx8_date'     : cls.normalize_skcc_date(tx8_date),
                    's_date'       : cls.normalize_skcc_date(s_date),
                    'main_call'    : current_call,
                    'mbr_status'   : mbr_status,
                }

        print(f"Successfully loaded data for {len(cls.members):,} member callsigns")

    @classmethod
    def is_on_skcc_frequency(cls, frequency_khz: float, tolerance_khz: int = 10) -> bool:
        return any(
            ((Band == 60) and ((5332 - 1.5) <= frequency_khz <= (5405 + 1.5))) or
            any((((MidPoint - tolerance_khz) <= frequency_khz) and (frequency_khz <= (MidPoint + tolerance_khz))) for MidPoint in MidPoints)
            for Band, MidPoints in cls._calling_frequencies_khz.items()
        )

    @classmethod
    def which_band(cls, frequency_khz: float, tolerance_khz: float = 10) -> int | None:
        return next(
            (Band for Band, MidPointsKHz in cls._calling_frequencies_khz.items()
            for MidPointKHz in MidPointsKHz
            if (MidPointKHz - tolerance_khz) <= frequency_khz <= (MidPointKHz + tolerance_khz)),
            None
        )

    @staticmethod
    def which_arrl_band(frequency_khz: float) -> int | None:
        for band, lower, upper in [
            (160,  1800,  2000),
            (80,   3500,  3600),
            (40,   7000,  7125),
            (30,  10100, 10150),
            (20,  14000, 14150),
            (17,  18068, 18168),
            (15,  21000, 21450),
            (12,  24890, 24990),
            (10,  28000, 29700),
            (6,   50000, 54000),
        ]:
            if lower < frequency_khz < upper:
                return band

        return None

    @classmethod
    def is_on_warc_frequency(cls, frequency_khz: float, tolerance_khz: int = 10) -> bool:
        return any(
            (CallingFrequencyKHz - tolerance_khz) <= frequency_khz <= (CallingFrequencyKHz + tolerance_khz)
            for Band in (30, 17, 12)
            for CallingFrequencyKHz in cls._calling_frequencies_khz[Band]
        )

    @classmethod
    def get_full_member_number(cls, CallSign: str) -> tuple[str, str]:
        """Get a member's full number including suffix."""
        Entry = cls.members[CallSign]
        MemberNumber = Entry['plain_number']

        Suffix = ''
        Level = 1

        # Simple synchronous calls - no need for threading
        c_date = cUtil.effective(Entry['c_date'])
        t_date = cUtil.effective(Entry['t_date'])
        s_date = cUtil.effective(Entry['s_date'])

        if s_date:
            Suffix = 'S'
            Level = cls.senator_level.get(MemberNumber, 1)
        elif t_date:
            Suffix = 'T'
            Level = cls.tribune_level.get(MemberNumber, 1)

            if Level == 8 and not cUtil.effective(Entry['tx8_date']):
                Level = 7
        elif c_date:
            Suffix = 'C'
            Level = cls.centurion_level.get(MemberNumber, 1)

        if Level > 1:
            Suffix += f'x{Level}'

        return (MemberNumber, Suffix)

    @classmethod
    async def lookups_async(cls, LookupString: str) -> None:
        """Async version of lookups to allow for concurrent processing."""
        async def print_callsign_async(CallSign: str) -> None:
            Entry = cls.members[CallSign]
            MyNumber = cls.members[cConfig.MY_CALLSIGN]['plain_number']
            Report = [cls.build_member_info(CallSign)]

            if Entry['plain_number'] == MyNumber:
                Report.append('(you)')
            else:
                # Get goal and target hits in one pass, could be made async if these methods are updated
                GoalList = cQSO.get_goal_hits(CallSign)
                TargetList = cQSO.get_target_hits(CallSign)
                IsFriend = CallSign in cConfig.FRIENDS

                if GoalList:
                    Report.append(f'YOU need them for {",".join(GoalList)}')

                if TargetList:
                    Report.append(f'THEY need you for {",".join(TargetList)}')

                if IsFriend:
                    Report.append('friend')

                if not GoalList and not TargetList:
                    Report.append("You don't need to work each other.")

            print(f'  {CallSign} - {"; ".join(Report)}')

        LookupList = cUtil.split(LookupString.upper())

        # Process each lookup in parallel
        tasks: list[Coroutine[Any, Any, None]] = []

        for Item in LookupList:
            # Check for member number format
            if match := re.match(r'^([0-9]+)[CTS]{0,1}$', Item):
                Number = match.group(1)

                # Find the callsign for this member number
                found = False
                for CallSign, Value in cls.members.items():
                    if Value['plain_number'] == Number and CallSign == Value['main_call']:
                        tasks.append(print_callsign_async(CallSign))
                        found = True
                        break

                if not found:
                    print(f'  No member with the number {Number}.')
            else:
                # Check if it's a valid callsign
                if CallSign := cls.extract_callsign(Item):
                    tasks.append(print_callsign_async(CallSign))
                else:
                    print(f'  {Item} - not an SKCC member.')

        # Execute all tasks concurrently
        if tasks:
            await asyncio.gather(*tasks)

        print('')

class cRBN:

    _connected: ClassVar[bool] = False

    @staticmethod
    async def resolve_host(host: str, port: int) -> list[tuple[socket.AddressFamily, str]]:
        """Resolve the host and return a list of (family, address) tuples, preferring IPv6."""
        try:
            addr_info = await asyncio.get_event_loop().getaddrinfo(host, port, proto=socket.IPPROTO_TCP)
            # Sort addresses to prioritize IPv6 (AF_INET6 before AF_INET)
            return sorted(
                [(ai[0], ai[4][0]) for ai in addr_info],
                key=lambda x: x[0] != socket.AF_INET6  # Prioritize IPv6
            )
        except socket.gaierror as e:
            print(f"DNS resolution failed for {host}: {e}")
            return []
        except Exception as e:
            print(f"Unexpected error during DNS resolution for {host}: {e}")
            return []

    @classmethod
    async def feed_generator(cls, callsign: str) -> AsyncGenerator[bytes, None]:
        """Try to connect to the RBN server, preferring IPv6 but falling back to IPv4.
        Includes robust connection handling with keepalive and timeout management."""

        reader: asyncio.StreamReader | None = None
        writer: asyncio.StreamWriter | None = None
        retry_count = 0

        while True:
            # Resolve the hostname dynamically
            addresses: list[tuple[socket.AddressFamily, str]] = await cRBN.resolve_host(RBN_SERVER, RBN_PORT)
            if not addresses:
                retry_count += 1
                backoff_time = min(5 * (2 ** min(retry_count - 1, 4)), 60)  # Exponential backoff, max 60s
                print(f"Error: No valid IP addresses found for {RBN_SERVER}. Retrying in {backoff_time} seconds...")
                await asyncio.sleep(backoff_time)
                continue

            cls._connected = False
            connection_succeeded = False
            attempted_protocols: list[str] = []
            error_messages: list[str] = []

            for family, ip in addresses:
                protocol: str = "IPv6" if family == socket.AF_INET6 else "IPv4"
                attempted_protocols.append(protocol)

                try:
                    # Add connection timeout
                    reader, writer = await asyncio.wait_for(
                        asyncio.open_connection(ip, RBN_PORT, family=family),
                        timeout=30.0  # 30 second connection timeout
                    )

                    # Enable TCP keepalive
                    sock = writer.get_extra_info('socket')
                    if sock:
                        sock.setsockopt(socket.SOL_SOCKET, socket.SO_KEEPALIVE, 1)
                        # Set keepalive parameters if available (Linux/Unix)
                        if hasattr(socket, 'TCP_KEEPIDLE'):
                            sock.setsockopt(socket.IPPROTO_TCP, socket.TCP_KEEPIDLE, 300)  # 5 minutes
                            sock.setsockopt(socket.IPPROTO_TCP, socket.TCP_KEEPINTVL, 60)  # 1 minute
                            sock.setsockopt(socket.IPPROTO_TCP, socket.TCP_KEEPCNT, 3)    # 3 probes

                    print(f"Connected to '{RBN_SERVER}' using {protocol}.")
                    cls._connected = True
                    retry_count = 0  # Reset retry count on successful connection

                    # Authenticate with the RBN server
                    await asyncio.wait_for(reader.readuntil(b"call: "), timeout=10.0)
                    writer.write(f"{callsign}\r\n".encode("ascii"))
                    await writer.drain()
                    await asyncio.wait_for(reader.readuntil(b">\r\n\r\n"), timeout=10.0)

                    # Main data reading loop with connection health monitoring
                    while True:
                        try:
                            # Read data with timeout to detect stale connections
                            data = await asyncio.wait_for(reader.read(8192), timeout=600.0)  # 10 minute timeout
                            if not data:  # EOF received
                                print("RBN connection closed by server.")
                                break

                            yield data

                        except asyncio.TimeoutError:
                            print("No data received from RBN for 10 minutes. Connection may be stale.")
                            # Send a simple keepalive (empty line) to test connection
                            try:
                                writer.write(b"\r\n")
                                await asyncio.wait_for(writer.drain(), timeout=5.0)
                                print("Sent keepalive to RBN server.")
                                continue
                            except Exception:
                                print("Keepalive failed. Reconnecting...")
                                break

                    connection_succeeded = True

                except asyncio.TimeoutError:
                    # Silent failure for IPv6, log for IPv4
                    if protocol == "IPv4":
                        error_messages.append(f"Connection timeout ({protocol})")
                except (asyncio.IncompleteReadError, ConnectionResetError, BrokenPipeError) as e:
                    # Silent failure for IPv6, log for IPv4
                    if protocol == "IPv4":
                        error_messages.append(f"Connection error ({protocol}): {type(e).__name__}")
                except asyncio.CancelledError:
                    raise  # Ensure proper cancellation handling
                except Exception as e:
                    # Silent failure for IPv6, log for IPv4
                    if protocol == "IPv4":
                        error_messages.append(f"Unexpected error ({protocol}): {e}")
                finally:
<<<<<<< HEAD
                    # Cleanup connections properly with more robust error handling
=======
                    # Cleanup connections properly
                    cls._connected = False
>>>>>>> 56840fb5
                    if writer is not None:
                        try:
                            if not writer.is_closing():
                                writer.close()
                            await asyncio.wait_for(writer.wait_closed(), timeout=2.0)
                        except asyncio.TimeoutError:
                            # Force close if timeout occurs
                            try:
                                writer.transport.abort()
                            except Exception:
                                pass
                        except Exception:
                            # Handle any other cleanup errors silently
                            pass

                if connection_succeeded:  # If connection worked, stop trying other IPs
                    break

            if not connection_succeeded:
                retry_count += 1
                backoff_time = min(5 * (2 ** min(retry_count - 1, 4)), 60)  # Exponential backoff, max 60s

                # Show specific error messages, or generic message if no IPv4 errors
                if error_messages:
                    error_detail = "; ".join(error_messages)
                    protocols_tried = " and ".join(attempted_protocols)
                    print(f"Connection to {RBN_SERVER} failed over {protocols_tried}. {error_detail}. Retrying in {backoff_time} seconds...")
                else:
                    # Only IPv6 was attempted and failed silently, or no specific errors
                    protocols_tried = " and ".join(attempted_protocols)
                    print(f"Connection to {RBN_SERVER} failed over {protocols_tried}. Retrying in {backoff_time} seconds...")

                await asyncio.sleep(backoff_time)

    @classmethod
    async def write_dots_task(cls) -> NoReturn:
        while True:
            await asyncio.sleep(cConfig.PROGRESS_DOTS.DISPLAY_SECONDS)

            if cls._connected:
                global _progress_dot_count
                print('.', end='', flush=True)
                _progress_dot_count += 1

                if _progress_dot_count % cConfig.PROGRESS_DOTS.DOTS_PER_LINE == 0:
                    print('', flush=True)

    @classmethod
    def dot_count_reset(cls) -> None:
        global _progress_dot_count
        _progress_dot_count = 0

async def get_version_async() -> str:
    """
    Creates or loads version information. Runs GenerateVersionStamp.py to
    generate cVersion.py containing the version stamp of the HEAD commit.
    While GenerateVersionStamp.py is excluded from releases, cVersion.py must be
    included to provide accurate version information to the user.
    """
    if os.path.isfile("GenerateVersionStamp.py"):
        proc = await asyncio.create_subprocess_exec(
            sys.executable, "GenerateVersionStamp.py",
            stdout=asyncio.subprocess.PIPE,
            stderr=asyncio.subprocess.PIPE
        )
        _stdout, stderr = await proc.communicate()

        if proc.returncode != 0:
            raise RuntimeError(f"GenerateVersionStamp.py failed:\n{stderr.decode()}")

    VERSION = "<development>"

    try:
        from cVersion import VERSION
    except ImportError:
        pass

    return VERSION

async def main_loop() -> None:
    global config, Spotters

    print(f'SKCC Skimmer version {await get_version_async()}\n')

    # New implementation using asyncio:
    if platform.system() == "Windows":
        # Add a task to the event loop to watch for keyboard interrupts
        asyncio.create_task(cUtil.watch_for_ctrl_c_async())
    else:
        # Unix-like systems can use signal handlers
        for sig in (signal.SIGINT, signal.SIGTERM):
            signal.signal(sig, cUtil.handle_shutdown)

    ArgV = sys.argv[1:]

    config = await cConfig.init(ArgV)

    await cSKCC.block_during_update_window_async()

    if cConfig.VERBOSE:
        cConfig.PROGRESS_DOTS.ENABLED = False

    await cUtil.file_check_async(cConfig.ADI_FILE)

    # Initialize SKCC data with parallel downloads
    await cSKCC.initialize_async()

    if cConfig.MY_CALLSIGN not in cSKCC.members:
        print(f"'{cConfig.MY_CALLSIGN}' is not a member of SKCC.")
        sys.exit()

    # Initialize QSO data
    await cQSO.initialize_async()
    await cQSO.get_goal_qsos_async()
    cQSO.print_progress()

    print('')
    cQSO.awards_check()

    # Handle interactive mode if enabled
    if cConfig.INTERACTIVE:
        print('\nInteractive mode. Enter callsigns or "q" to quit, "r" to refresh.\n')

        while True:
            print('> ', end='', flush=True)

            try:
                match sys.stdin.readline().strip().lower():
                    case 'q' | 'quit':
                        print("\nExiting by user request...")
                        return
                    case 'r' | 'refresh':
                        await cQSO.refresh_async()
                    case '':
                        continue
                    case cmd:
                        print('')
                        await cSKCC.lookups_async(cmd)
            except KeyboardInterrupt:
                os._exit(0)

    # Get nearby spotters
    await cSpotters.get_spotters_async()

    nearby_list_with_distance = cSpotters.get_nearby_spotters()
    formatted_nearby_list_with_distance = list(f'{Spotter}({cUtil.format_distance(Miles)})' for Spotter, Miles in nearby_list_with_distance)
    cConfig.SPOTTERS_NEARBY = {Spotter for Spotter, _ in nearby_list_with_distance}

    print(f'  Found {len(formatted_nearby_list_with_distance)} nearby spotters:')

    wrapped_spotter_lines = textwrap.wrap(', '.join(formatted_nearby_list_with_distance), width=80)

    for spotter_line in wrapped_spotter_lines:
        print(f'    {spotter_line}')

    # Clear log file if needed
    if cConfig.LOG_FILE.DELETE_ON_STARTUP:
        Filename = cConfig.LOG_FILE.FILE_NAME
        if Filename is not None and await aiofiles.os.path.exists(Filename):
            os.remove(Filename)

    print()
    print('Running...')
    print()

    try:
        # Create tasks for concurrent execution
        tasks: list[asyncio.Task[None]] = [
            asyncio.create_task(cQSO.watch_logfile_task()),
            asyncio.create_task(cSPOTS.handle_spots_task()),
        ]

        if cConfig.PROGRESS_DOTS.ENABLED:
            tasks.append(asyncio.create_task(cRBN.write_dots_task()))
        if cConfig.SKED.ENABLED:
            tasks.append(asyncio.create_task(cSked.sked_page_scraper_task_async()))

        # Run all tasks concurrently
        await asyncio.gather(*tasks)
    except (KeyboardInterrupt, asyncio.CancelledError):
        return
    except Exception:
        return

if __name__ == "__main__":
    asyncio.run(main_loop())<|MERGE_RESOLUTION|>--- conflicted
+++ resolved
@@ -139,13 +139,13 @@
     @staticmethod
     async def log_async(Line: str) -> None:
         if cConfig.LOG_FILE.ENABLED and cConfig.LOG_FILE.FILE_NAME is not None:
-            async with aiofiles.open(cConfig.LOG_FILE.FILE_NAME, mode='a', encoding='utf-8') as File:  # type: ignore
+            async with aiofiles.open(cConfig.LOG_FILE.FILE_NAME, 'a', encoding='utf-8') as File:
                 await File.write(Line + '\n')
 
     @staticmethod
     async def log_error_async(Line: str) -> None:
         if cConfig.LOG_BAD_SPOTS:
-            async with aiofiles.open('Bad_RBN_Spots.log', mode='a', encoding='utf-8') as File:  # type: ignore
+            async with aiofiles.open('Bad_RBN_Spots.log', 'a', encoding='utf-8') as File:
                 await File.write(Line + '\n')
 
     @staticmethod
@@ -231,8 +231,9 @@
 
     @dataclass
     class cLogFile:
-        ENABLED:           bool = False
         FILE_NAME:         str | None = None
+        ENABLED:           bool = True
+        LOG_FILE:          str | None = None
         DELETE_ON_STARTUP: bool = False
     @classmethod
     def init_logfile(cls) -> None:
@@ -320,7 +321,6 @@
     SPOTTER_RADIUS:           int
     SPOTTERS_NEARBY:          set[str]
     K3Y_YEAR:                 int
-    HTTP_TIMEOUT:             int
 
     configFile:               dict[str, Any]
 
@@ -332,17 +332,9 @@
             ConfigFileAbsolute = os.path.abspath('skcc_skimmer.cfg')
             cDisplay.print(f"Reading skcc_skimmer.cfg from '{ConfigFileAbsolute}'...")
 
-            try:
-                async with aiofiles.open(ConfigFileAbsolute, mode='r', encoding='utf-8') as configFile:  # type: ignore
-                    ConfigFileString = await configFile.read()
-                    exec(ConfigFileString, {}, config_vars)
-
-            except FileNotFoundError:
-                print("Error: skcc_skimmer.cfg file not found")
-                sys.exit(1)
-            except Exception as e:
-                print(f"Error reading configuration file: {e}")
-                sys.exit(1)
+            async with aiofiles.open(ConfigFileAbsolute, 'r', encoding='utf-8') as configFile:
+                ConfigFileString = await configFile.read()
+                exec(ConfigFileString, {}, config_vars)
 
             return config_vars
 
@@ -362,11 +354,7 @@
             cls.SPOTTERS_NEARBY = {spotter for spotter in cUtil.split(cls.configFile['SPOTTERS_NEARBY'])}
 
         if 'SPOTTER_RADIUS' in cls.configFile:
-            try:
-                cls.SPOTTER_RADIUS = int(cls.configFile['SPOTTER_RADIUS'])
-            except (ValueError, TypeError) as e:
-                print(f"Error: SPOTTER_RADIUS must be a valid integer, got '{cls.configFile['SPOTTER_RADIUS']}': {e}")
-                sys.exit(1)
+            cls.SPOTTER_RADIUS = int(cls.configFile['SPOTTER_RADIUS'])
 
         if 'GOALS' in cls.configFile:
             cls.GOALS = cls.parse_goals(cls.configFile['GOALS'], 'C CXN T TXN S SXN WAS WAS-C WAS-T WAS-S P BRAG K3Y QRP DX', 'goal')
@@ -401,9 +389,6 @@
             cls.K3Y_YEAR = cls.configFile['K3Y_YEAR']
         else:
             cls.K3Y_YEAR = datetime.now().year
-
-        # Set HTTP timeout with default
-        cls.HTTP_TIMEOUT = cls.configFile.get('HTTP_TIMEOUT', 30)
 
         cls._ParseArgs(ArgV)
         cls._ValidateConfig()
@@ -905,13 +890,8 @@
     async def display_logins_async(cls) -> None:
         """Async version of display_logins."""
         try:
-<<<<<<< HEAD
-            async with aiohttp.ClientSession(timeout=ClientTimeout(total=cConfig.HTTP_TIMEOUT)) as session:
-                async with session.get('http://sked.skccgroup.com/get-status.php') as response:
-=======
             async with aiohttp.ClientSession(timeout=ClientTimeout(total=10)) as session:
                 async with session.get(SKED_STATUS_URL) as response:
->>>>>>> 56840fb5
                     if response.status != 200:
                         return
 
@@ -923,12 +903,6 @@
                             SkedLogins: list[tuple[str, str]] = json.loads(Content)
                             Hits = await cls.handle_logins_async(SkedLogins, 'SKCC')
                         except Exception as ex:
-<<<<<<< HEAD
-                            async with aiofiles.open('DEBUG.txt', mode='a', encoding='utf-8') as File:  # type: ignore
-                                await File.write(Content + '\n')
-
-=======
->>>>>>> 56840fb5
                             print(f"*** Problem parsing data sent from the SKCC Sked Page: '{Content}'.  Details: '{ex}'.")
 
                     cls._PreviousLogins = Hits
@@ -1265,30 +1239,12 @@
                 if await aiofiles.os.path.exists(cConfig.ADI_FILE) and os.path.getmtime(cConfig.ADI_FILE) != cQSO.AdiFileReadTimeStamp:
                     cDisplay.print(f"'{cConfig.ADI_FILE}' file is changing. Waiting for write to finish...")
 
-                    # Wait until file size and modification time stabilize
-                    prev_size = 0
-                    prev_mtime = 0
-                    stable_count = 0
-
+                    # Wait until file size stabilizes
                     while True:
-                        try:
-                            current_size = os.path.getsize(cConfig.ADI_FILE)
-                            current_mtime = os.path.getmtime(cConfig.ADI_FILE)
-
-                            if current_size == prev_size and current_mtime == prev_mtime:
-                                stable_count += 1
-                                if stable_count >= 2:  # Require 2 stable checks
-                                    break
-                            else:
-                                stable_count = 0
-
-                            prev_size = current_size
-                            prev_mtime = current_mtime
-                            await asyncio.sleep(1)
-                        except (OSError, FileNotFoundError):
-                            # File might be temporarily unavailable during write
-                            await asyncio.sleep(1)
-                            continue
+                        Size = os.path.getsize(cConfig.ADI_FILE)
+                        await asyncio.sleep(1)
+                        if os.path.getsize(cConfig.ADI_FILE) == Size:
+                            break
 
                     await cls.refresh_async()
 
@@ -1383,10 +1339,7 @@
 
         ### C ###
         if cls.MyC_Date:
-            Award_C_Level = cSKCC.centurion_level.get(cls.MyMemberNumber, 0)
-            # If 0, they have the award but haven't achieved any level beyond basic C
-            if Award_C_Level == 0:
-                Award_C_Level = 1
+            Award_C_Level = cSKCC.centurion_level.get(cls.MyMemberNumber, 1)
 
             if C_Level > Award_C_Level:
                 C_or_Cx = 'C' if Award_C_Level == 1 else f'Cx{Award_C_Level}'
@@ -1397,19 +1350,11 @@
                 print('FYI: You qualify for C but have not yet applied for it.')
 
         ### T ###
-<<<<<<< HEAD
-        if cls.MyT_Date:
-            Award_T_Level = cSKCC.tribune_level.get(cls.MyMemberNumber, 0)
-            # If 0, they have the award but haven't achieved any level beyond basic T
-            if Award_T_Level == 0:
-                Award_T_Level = 1
-=======
         if not cls.MyC_Date:
             if T_Level > 0:
                 print('NOTE: Tribune award requires Centurion first. Apply for C before T.')
         elif cls.MyT_Date:
             Award_T_Level = cSKCC.tribune_level.get(cls.MyMemberNumber, 1)
->>>>>>> 56840fb5
 
             if T_Level > Award_T_Level:
                 T_or_Tx = 'T' if Award_T_Level == 1 else f'Tx{Award_T_Level}'
@@ -1420,20 +1365,12 @@
                 print('FYI: You qualify for T but have not yet applied for it.')
 
         ### S ###
-<<<<<<< HEAD
-        if cls.MyS_Date:
-            Award_S_Level = cSKCC.senator_level.get(cls.MyMemberNumber, 0)
-            # If 0, they have the award but haven't achieved any level beyond basic S
-            if Award_S_Level == 0:
-                Award_S_Level = 1
-=======
         tribune_contacts = len(cls.ContactsForT)
         if tribune_contacts < 400:
             if S_Level > 0:
                 print(f'NOTE: Senator award requires Tribune x8 (400 contacts) first. Currently have {tribune_contacts} Tribune contacts.')
         elif cls.MyS_Date:
             Award_S_Level = cSKCC.senator_level.get(cls.MyMemberNumber, 1)
->>>>>>> 56840fb5
 
             if S_Level > Award_S_Level:
                 S_or_Sx = 'S' if Award_S_Level == 1 else f'Sx{Award_S_Level}'
@@ -1599,12 +1536,6 @@
                     increments_past_1000 = (Total - 1000) // 250
                     current_x_factor = 20 + (increments_past_1000 * 5)
                     next_x_factor = current_x_factor + 5
-<<<<<<< HEAD
-                    # Pattern: Cx(10+5n) = 1000 + 500n where n >= 1
-                    # For next_x_factor, calculate n: n = (next_x_factor - 10) / 5
-                    n = (next_x_factor - 10) // 5
-                    next_target = 1000 + (n * 500)
-=======
                     next_target = 1000 + ((next_x_factor - 20) // 5) * 250
                     remaining = next_target - Total
                     x_factor = next_x_factor
@@ -1621,7 +1552,6 @@
                     # Working toward Sx1
                     remaining = 200 - Total
                     x_factor = 1
->>>>>>> 56840fb5
                 else:
                     # Sx1 through Sx10 (each level requires 200 contacts)
                     current_level = min(Total // 200, 10)
@@ -1676,40 +1606,6 @@
                 since_last = Total % base_increment
                 remaining = base_increment - since_last
                 x_factor = (Total + base_increment) // base_increment
-<<<<<<< HEAD
-            else:  # Tx15, Tx20, Tx25, etc.
-                # After 500: Tx15=750, Tx20=1000, Tx25=1250, Tx30=1500, Tx35=1750, Tx40=2000...
-                # Pattern: Tx(10+5n) = 500 + 250n where n >= 1
-
-                # Calculate current level
-                if Total >= 750:
-                    # How many 250-increments past 750?
-                    increments_past_750 = (Total - 750) // 250
-                    current_x_factor = 15 + (increments_past_750 * 5)
-
-                    # Next level
-                    next_x_factor = current_x_factor + 5
-                    # Pattern: Tx(10+5n) = 500 + 250n where n >= 1
-                    # For next_x_factor, calculate n: n = (next_x_factor - 10) / 5
-                    n = (next_x_factor - 10) // 5
-                    next_target = 500 + (n * 250)
-                else:
-                    # Between 500 and 750, working toward Tx15
-                    next_x_factor = 15
-                    next_target = 750
-
-                remaining = next_target - Total
-                x_factor = next_x_factor
-
-        else:
-            # S and P use original simple logic
-            if base_increment == 0:
-                raise ValueError(f"Invalid base increment (0) for class {Class}")
-            since_last = Total % base_increment
-            remaining = base_increment - since_last
-            x_factor = (Total + base_increment) // base_increment
-=======
->>>>>>> 56840fb5
 
         return remaining, x_factor
 
@@ -1772,64 +1668,6 @@
         cls.QSOs = []
         cls.AdiFileReadTimeStamp = os.path.getmtime(cConfig.ADI_FILE)
 
-<<<<<<< HEAD
-        # Compile regex patterns once with error handling
-        try:
-            eoh_pattern = re.compile(r'<eoh>', re.I)
-            eor_pattern = re.compile(r'<eor>', re.I)
-            field_pattern = re.compile(r'<(\w+?):\d+(?::.*?)*>(.*?)\s*(?=<(?:\w+?):\d+(?::.*?)*>|$)', re.I | re.S)
-        except re.error as e:
-            print(f"Error compiling regex patterns: {e}")
-            return
-
-        try:
-            async with aiofiles.open(AdiFileAbsolute, 'rb') as file:  # type: ignore
-                # Read the file in chunks for better memory usage with large files
-                content = b''
-                chunk_size = 1024 * 1024  # 1MB chunks
-
-                while chunk := await file.read(chunk_size):
-                    content += chunk
-
-                # Decode content
-                text = content.decode('utf-8', 'ignore')
-
-                # Split header from body
-                parts = eoh_pattern.split(text, maxsplit=1)
-                if len(parts) < 2:
-                    print("Warning: Could not find EOH marker in ADIF file")
-                    Body = text
-                else:
-                    Body = parts[1].strip(' \t\r\n\x1a')
-
-                # Process each QSO record
-                for record_text in filter(None, map(str.strip, eor_pattern.split(Body))):
-                    # Extract fields
-                    record = {k.upper(): v for k, v in field_pattern.findall(record_text)}
-
-                    # Normalize QSO_DATE and TIME_ON fields
-                    record.setdefault('QSO_DATE', record.pop('QSO_DATE_OFF', None))
-                    record.setdefault('TIME_ON', record.pop('TIME_OFF', None))
-
-                    # Skip non-CW QSOs and incomplete records
-                    if not all(k in record for k in ('CALL', 'QSO_DATE', 'TIME_ON')) or record.get('MODE') != 'CW':
-                        continue
-
-                    # Frequency conversion to kHz
-                    freq_str = record.get('FREQ', '')
-                    fFrequency = 0.0
-                    if freq_str and freq_str.replace('.', '', 1).isdigit():
-                        fFrequency = float(freq_str) * 1000
-
-                    # Append QSO data
-                    cls.QSOs.append((
-                        record['QSO_DATE'] + record['TIME_ON'],
-                        record['CALL'],
-                        record.get('STATE', ''),
-                        fFrequency,
-                        record.get('COMMENT', '')
-                    ))
-=======
         try:
             # Use generator in thread pool for async operation
             import asyncio
@@ -1841,7 +1679,6 @@
                     executor,
                     lambda: list(cls._parse_adi_generator(AdiFileAbsolute))
                 )
->>>>>>> 56840fb5
 
         except Exception as e:
             cDisplay.print(f"Error reading ADIF file: {e}")
@@ -2231,10 +2068,8 @@
             _, x_factor = cQSO.calculate_numerics('P', cls.calc_prefix_points())
 
             if (contact := cls.ContactsForP.get(prefix)):
-                # Ensure both values are integers for comparison
-                contact_member_number = int(contact[2]) if isinstance(contact[2], str) else contact[2]
-                if i_their_member_number > contact_member_number:
-                    GoalHitList.append(f'{cUtil.abbreviate_class("P", x_factor)}(+{i_their_member_number - contact_member_number})')
+                if i_their_member_number > contact[2]:
+                    GoalHitList.append(f'{cUtil.abbreviate_class("P", x_factor)}(+{i_their_member_number - contact[2]})')
             else:
                 GoalHitList.append(f'{cUtil.abbreviate_class("P", x_factor)}(new +{i_their_member_number})')
         
@@ -2337,15 +2172,7 @@
             if not QsoCallSign or QsoCallSign == 'K3Y':
                 continue
 
-            # Check if callsign exists in members database
-            if QsoCallSign not in cSKCC.members:
-                continue
-
             MainCallSign = cSKCC.members[QsoCallSign]['main_call']
-
-            # Check if main callsign exists in members database
-            if MainCallSign not in cSKCC.members:
-                continue
 
             TheirMemberEntry  = cSKCC.members[MainCallSign]
             TheirMemberNumber = TheirMemberEntry['plain_number']
@@ -2443,20 +2270,6 @@
             # Lookup member using helper method
             mbr_skcc_nr, found_call, is_historical_member = cls._lookup_member_from_qso(QsoSKCC, QsoCallSign, skcc_number_to_call)
 
-<<<<<<< HEAD
-            # Check if callsign exists in members database
-            if QsoCallSign not in cSKCC.members:
-                continue
-
-            # Get member data once
-            MainCallSign = cSKCC.members[QsoCallSign]['main_call']
-
-            # Check if main callsign exists in members database
-            if MainCallSign not in cSKCC.members:
-                continue
-
-            TheirMemberEntry = cSKCC.members[MainCallSign]
-=======
             if not mbr_skcc_nr or not found_call:
                 continue
             # For prefix processing, we need to use the ORIGINAL logged callsign, not the main_call
@@ -2473,7 +2286,6 @@
                 # Fall back to main_call lookup
                 MainCallSign = cSKCC.members[MemberLookupCall]['main_call']
                 TheirMemberEntry = cSKCC.members[MainCallSign]
->>>>>>> 56840fb5
 
             TheirJoin_Date = cUtil.effective(TheirMemberEntry['join_date'])
             TheirC_Date = cUtil.effective(TheirMemberEntry['c_date'])
@@ -2772,7 +2584,7 @@
         """Async version of award_p to write files using aiofiles"""
         import aiofiles  # You'll need to add this to your imports
 
-        async with aiofiles.open(f'QSOs/{cConfig.MY_CALLSIGN}-P.txt', mode='w', encoding='utf-8') as file:  # type: ignore
+        async with aiofiles.open(f'QSOs/{cConfig.MY_CALLSIGN}-P.txt', 'w', encoding='utf-8') as file:
             iPoints = 0
             for index, (_qso_date, prefix, member_number, first_name) in enumerate(
                 sorted(QSOs.values(), key=lambda q: q[1]), start=1
@@ -2788,7 +2600,7 @@
         QSOs = QSOs_dict.values()
         QSOs = sorted(QSOs, key=lambda QsoTuple: (QsoTuple[0], QsoTuple[2]))
 
-        async with aiofiles.open(f'QSOs/{cConfig.MY_CALLSIGN}-{Class}.txt', mode='w', encoding='utf-8') as File:  # type: ignore
+        async with aiofiles.open(f'QSOs/{cConfig.MY_CALLSIGN}-{Class}.txt', 'w', encoding='utf-8') as File:
             for Count, (QsoDate, TheirMemberNumber, MainCallSign) in enumerate(QSOs):
                 Date = f'{QsoDate[0:4]}-{QsoDate[4:6]}-{QsoDate[6:8]}'
                 await File.write(f'{Count+1:<4}  {Date}   {MainCallSign:<9}   {TheirMemberNumber:<7}\n')
@@ -2800,7 +2612,7 @@
 
         QSOsByState = {spc: (spc, date, callsign) for spc, date, callsign in sorted(QSOs_dict.values(), key=lambda q: q[0])}
 
-        async with aiofiles.open(f'QSOs/{cConfig.MY_CALLSIGN}-{Class}.txt', mode='w', encoding='utf-8') as file:  # type: ignore
+        async with aiofiles.open(f'QSOs/{cConfig.MY_CALLSIGN}-{Class}.txt', 'w', encoding='utf-8') as file:
             for state in US_STATES:
                 if state in QSOsByState:
                     spc, date, callsign = QSOsByState[state]
@@ -2813,7 +2625,7 @@
         """Async version of track_brag to write files using aiofiles"""
         import aiofiles
 
-        async with aiofiles.open(f'QSOs/{cConfig.MY_CALLSIGN}-BRAG.txt', mode='w', encoding='utf-8') as file:  # type: ignore
+        async with aiofiles.open(f'QSOs/{cConfig.MY_CALLSIGN}-BRAG.txt', 'w', encoding='utf-8') as file:
             for count, (qso_date, their_member_number, main_callsign, qso_freq) in enumerate(
                 sorted(QSOs.values()), start=1
             ):
@@ -2950,13 +2762,8 @@
 
         try:
             # Use aiohttp instead of requests for async HTTP
-<<<<<<< HEAD
-            async with aiohttp.ClientSession(timeout=ClientTimeout(total=cConfig.HTTP_TIMEOUT)) as session:
-                async with session.get('https://reversebeacon.net/cont_includes/status.php?t=skt') as response:
-=======
             async with aiohttp.ClientSession(timeout=ClientTimeout(total=10)) as session:
                 async with session.get(RBN_STATUS_URL) as response:
->>>>>>> 56840fb5
                     if response.status != 200:
                         print(f'*** Fatal Error: Unable to retrieve spotters from RBN: HTTP {response.status}')
                         sys.exit()
@@ -3202,13 +3009,8 @@
 
         try:
             # Use aiohttp instead of requests for async HTTP
-<<<<<<< HEAD
-            async with aiohttp.ClientSession(timeout=aiohttp.ClientTimeout(total=cConfig.HTTP_TIMEOUT)) as session:
-                async with session.get(f"https://www.skccgroup.com/{URL}") as response:
-=======
             async with aiohttp.ClientSession(timeout=aiohttp.ClientTimeout(total=10)) as session:
                 async with session.get(f"{SKCC_BASE_URL}{URL}") as response:
->>>>>>> 56840fb5
                     if response.status != 200:
                         print(f"Error retrieving award info: HTTP {response.status}")
                         return {}
@@ -3226,18 +3028,7 @@
             except ValueError:
                 continue  # Skip malformed lines
 
-            # Parse x_factor safely with bounds checking
-            if " " in cert_number:
-                parts = cert_number.split()
-                if len(parts) > 1 and len(parts[1]) > 1:
-                    try:
-                        x_factor = int(parts[1][1:])
-                    except (ValueError, IndexError):
-                        x_factor = 1
-                else:
-                    x_factor = 1
-            else:
-                x_factor = 1
+            x_factor = int(cert_number.split()[1][1:]) if " " in cert_number else 1
             level[member_number] = x_factor
 
             skcc_effective_date = cSKCC.normalize_skcc_date(effective_date)
@@ -3258,13 +3049,8 @@
 
         try:
             # Use aiohttp instead of requests for async HTTP
-<<<<<<< HEAD
-            async with aiohttp.ClientSession(timeout=aiohttp.ClientTimeout(total=cConfig.HTTP_TIMEOUT)) as session:
-                async with session.get(f"https://www.skccgroup.com/{URL}") as response:
-=======
             async with aiohttp.ClientSession(timeout=aiohttp.ClientTimeout(total=10)) as session:
                 async with session.get(f"{SKCC_BASE_URL}{URL}") as response:
->>>>>>> 56840fb5
                     if response.status != 200:
                         print(f"Error retrieving {Name} roster: HTTP {response.status}")
                         return {}
@@ -3274,33 +3060,6 @@
             return {}
 
         rows = re.findall(r"<tr.*?>(.*?)</tr>", text, re.I | re.S)
-<<<<<<< HEAD
-        columns_regex = re.compile(r"<td.*?>(.*?)</td>", re.I | re.S)
-
-        result: dict[str, int] = {}
-        for row in rows[1:]:
-            cols = columns_regex.findall(row)
-            if cols and len(cols) >= 2:
-                member_number = cols[1]
-                cert_info = cols[0]
-
-                # Parse x_factor safely with bounds checking
-                if " " in cert_info:
-                    parts = cert_info.split()
-                    if len(parts) > 1 and len(parts[1]) > 1:
-                        try:
-                            x_factor = int(parts[1][1:])
-                        except (ValueError, IndexError):
-                            x_factor = 1
-                    else:
-                        x_factor = 1
-                else:
-                    x_factor = 1
-
-                result[member_number] = x_factor
-
-        return result
-=======
         # Use hoisted regex pattern
         columns_regex = cSKCC._roster_columns_regex
 
@@ -3318,7 +3077,6 @@
                 for row in rows[1:]
                 if (cols := columns_regex.findall(row)) and len(cols) >= 2  # Ensure valid row data
             }
->>>>>>> 56840fb5
 
     @classmethod
     async def read_skcc_data_async(cls) -> None | NoReturn:
@@ -3529,12 +3287,8 @@
                 [(ai[0], ai[4][0]) for ai in addr_info],
                 key=lambda x: x[0] != socket.AF_INET6  # Prioritize IPv6
             )
-        except socket.gaierror as e:
-            print(f"DNS resolution failed for {host}: {e}")
-            return []
-        except Exception as e:
-            print(f"Unexpected error during DNS resolution for {host}: {e}")
-            return []
+        except socket.gaierror:
+            return []  # Silently fail if DNS resolution fails
 
     @classmethod
     async def feed_generator(cls, callsign: str) -> AsyncGenerator[bytes, None]:
@@ -3631,25 +3385,13 @@
                     if protocol == "IPv4":
                         error_messages.append(f"Unexpected error ({protocol}): {e}")
                 finally:
-<<<<<<< HEAD
-                    # Cleanup connections properly with more robust error handling
-=======
                     # Cleanup connections properly
                     cls._connected = False
->>>>>>> 56840fb5
                     if writer is not None:
+                        writer.close()
                         try:
-                            if not writer.is_closing():
-                                writer.close()
                             await asyncio.wait_for(writer.wait_closed(), timeout=2.0)
-                        except asyncio.TimeoutError:
-                            # Force close if timeout occurs
-                            try:
-                                writer.transport.abort()
-                            except Exception:
-                                pass
-                        except Exception:
-                            # Handle any other cleanup errors silently
+                        except (asyncio.TimeoutError, Exception):
                             pass
 
                 if connection_succeeded:  # If connection worked, stop trying other IPs
